{
<<<<<<< HEAD
  "$schema": "http://json-schema.org/draft-07/schema#",
  "title": "Configuration",
  "description": "The configuration that is contained inside the file `biome.json`",
  "type": "object",
  "properties": {
    "$schema": {
      "description": "A field for the [JSON schema](https://json-schema.org/) specification",
      "type": ["string", "null"]
    },
    "assists": {
      "description": "Specific configuration for assists",
      "anyOf": [
        { "$ref": "#/definitions/AssistsConfiguration" },
        { "type": "null" }
      ]
    },
    "css": {
      "description": "Specific configuration for the Css language",
      "anyOf": [
        { "$ref": "#/definitions/CssConfiguration" },
        { "type": "null" }
      ]
    },
    "extends": {
      "description": "A list of paths to other JSON files, used to extends the current configuration.",
      "anyOf": [{ "$ref": "#/definitions/StringSet" }, { "type": "null" }]
    },
    "files": {
      "description": "The configuration of the filesystem",
      "anyOf": [
        { "$ref": "#/definitions/FilesConfiguration" },
        { "type": "null" }
      ]
    },
    "formatter": {
      "description": "The configuration of the formatter",
      "anyOf": [
        { "$ref": "#/definitions/FormatterConfiguration" },
        { "type": "null" }
      ]
    },
    "graphql": {
      "description": "Specific configuration for the GraphQL language",
      "anyOf": [
        { "$ref": "#/definitions/GraphqlConfiguration" },
        { "type": "null" }
      ]
    },
    "javascript": {
      "description": "Specific configuration for the JavaScript language",
      "anyOf": [
        { "$ref": "#/definitions/JavascriptConfiguration" },
        { "type": "null" }
      ]
    },
    "json": {
      "description": "Specific configuration for the Json language",
      "anyOf": [
        { "$ref": "#/definitions/JsonConfiguration" },
        { "type": "null" }
      ]
    },
    "linter": {
      "description": "The configuration for the linter",
      "anyOf": [
        { "$ref": "#/definitions/LinterConfiguration" },
        { "type": "null" }
      ]
    },
    "organizeImports": {
      "description": "The configuration of the import sorting",
      "anyOf": [{ "$ref": "#/definitions/OrganizeImports" }, { "type": "null" }]
    },
    "overrides": {
      "description": "A list of granular patterns that should be applied only to a sub set of files",
      "anyOf": [{ "$ref": "#/definitions/Overrides" }, { "type": "null" }]
    },
    "vcs": {
      "description": "The configuration of the VCS integration",
      "anyOf": [
        { "$ref": "#/definitions/VcsConfiguration" },
        { "type": "null" }
      ]
    }
  },
  "additionalProperties": false,
  "definitions": {
    "A11y": {
      "description": "A list of rules that belong to this group",
      "type": "object",
      "properties": {
        "all": {
          "description": "It enables ALL rules for this group.",
          "type": ["boolean", "null"]
        },
        "noAccessKey": {
          "description": "Enforce that the accessKey attribute is not used on any HTML element.",
          "anyOf": [
            { "$ref": "#/definitions/RuleFixConfiguration" },
            { "type": "null" }
          ]
        },
        "noAriaHiddenOnFocusable": {
          "description": "Enforce that aria-hidden=\"true\" is not set on focusable elements.",
          "anyOf": [
            { "$ref": "#/definitions/RuleFixConfiguration" },
            { "type": "null" }
          ]
        },
        "noAriaUnsupportedElements": {
          "description": "Enforce that elements that do not support ARIA roles, states, and properties do not have those attributes.",
          "anyOf": [
            { "$ref": "#/definitions/RuleFixConfiguration" },
            { "type": "null" }
          ]
        },
        "noAutofocus": {
          "description": "Enforce that autoFocus prop is not used on elements.",
          "anyOf": [
            { "$ref": "#/definitions/RuleFixConfiguration" },
            { "type": "null" }
          ]
        },
        "noBlankTarget": {
          "description": "Disallow target=\"_blank\" attribute without rel=\"noreferrer\"",
          "anyOf": [
            { "$ref": "#/definitions/AllowDomainConfiguration" },
            { "type": "null" }
          ]
        },
        "noDistractingElements": {
          "description": "Enforces that no distracting elements are used.",
          "anyOf": [
            { "$ref": "#/definitions/RuleFixConfiguration" },
            { "type": "null" }
          ]
        },
        "noHeaderScope": {
          "description": "The scope prop should be used only on \\<th> elements.",
          "anyOf": [
            { "$ref": "#/definitions/RuleFixConfiguration" },
            { "type": "null" }
          ]
        },
        "noInteractiveElementToNoninteractiveRole": {
          "description": "Enforce that non-interactive ARIA roles are not assigned to interactive HTML elements.",
          "anyOf": [
            { "$ref": "#/definitions/RuleFixConfiguration" },
            { "type": "null" }
          ]
        },
        "noLabelWithoutControl": {
          "description": "Enforce that a label element or component has a text label and an associated input.",
          "anyOf": [
            { "$ref": "#/definitions/NoLabelWithoutControlConfiguration" },
            { "type": "null" }
          ]
        },
        "noNoninteractiveElementToInteractiveRole": {
          "description": "Enforce that interactive ARIA roles are not assigned to non-interactive HTML elements.",
          "anyOf": [
            { "$ref": "#/definitions/RuleFixConfiguration" },
            { "type": "null" }
          ]
        },
        "noNoninteractiveTabindex": {
          "description": "Enforce that tabIndex is not assigned to non-interactive HTML elements.",
          "anyOf": [
            { "$ref": "#/definitions/RuleFixConfiguration" },
            { "type": "null" }
          ]
        },
        "noPositiveTabindex": {
          "description": "Prevent the usage of positive integers on tabIndex property",
          "anyOf": [
            { "$ref": "#/definitions/RuleFixConfiguration" },
            { "type": "null" }
          ]
        },
        "noRedundantAlt": {
          "description": "Enforce img alt prop does not contain the word \"image\", \"picture\", or \"photo\".",
          "anyOf": [
            { "$ref": "#/definitions/RuleConfiguration" },
            { "type": "null" }
          ]
        },
        "noRedundantRoles": {
          "description": "Enforce explicit role property is not the same as implicit/default role property on an element.",
          "anyOf": [
            { "$ref": "#/definitions/RuleFixConfiguration" },
            { "type": "null" }
          ]
        },
        "noSvgWithoutTitle": {
          "description": "Enforces the usage of the title element for the svg element.",
          "anyOf": [
            { "$ref": "#/definitions/RuleConfiguration" },
            { "type": "null" }
          ]
        },
        "recommended": {
          "description": "It enables the recommended rules for this group",
          "type": ["boolean", "null"]
        },
        "useAltText": {
          "description": "Enforce that all elements that require alternative text have meaningful information to relay back to the end user.",
          "anyOf": [
            { "$ref": "#/definitions/RuleConfiguration" },
            { "type": "null" }
          ]
        },
        "useAnchorContent": {
          "description": "Enforce that anchors have content and that the content is accessible to screen readers.",
          "anyOf": [
            { "$ref": "#/definitions/RuleFixConfiguration" },
            { "type": "null" }
          ]
        },
        "useAriaActivedescendantWithTabindex": {
          "description": "Enforce that tabIndex is assigned to non-interactive HTML elements with aria-activedescendant.",
          "anyOf": [
            { "$ref": "#/definitions/RuleFixConfiguration" },
            { "type": "null" }
          ]
        },
        "useAriaPropsForRole": {
          "description": "Enforce that elements with ARIA roles must have all required ARIA attributes for that role.",
          "anyOf": [
            { "$ref": "#/definitions/RuleConfiguration" },
            { "type": "null" }
          ]
        },
        "useButtonType": {
          "description": "Enforces the usage of the attribute type for the element button",
          "anyOf": [
            { "$ref": "#/definitions/RuleConfiguration" },
            { "type": "null" }
          ]
        },
        "useFocusableInteractive": {
          "description": "Elements with an interactive role and interaction handlers must be focusable.",
          "anyOf": [
            { "$ref": "#/definitions/RuleConfiguration" },
            { "type": "null" }
          ]
        },
        "useGenericFontNames": {
          "description": "Disallow a missing generic family keyword within font families.",
          "anyOf": [
            { "$ref": "#/definitions/RuleConfiguration" },
            { "type": "null" }
          ]
        },
        "useHeadingContent": {
          "description": "Enforce that heading elements (h1, h2, etc.) have content and that the content is accessible to screen readers. Accessible means that it is not hidden using the aria-hidden prop.",
          "anyOf": [
            { "$ref": "#/definitions/RuleConfiguration" },
            { "type": "null" }
          ]
        },
        "useHtmlLang": {
          "description": "Enforce that html element has lang attribute.",
          "anyOf": [
            { "$ref": "#/definitions/RuleConfiguration" },
            { "type": "null" }
          ]
        },
        "useIframeTitle": {
          "description": "Enforces the usage of the attribute title for the element iframe.",
          "anyOf": [
            { "$ref": "#/definitions/RuleConfiguration" },
            { "type": "null" }
          ]
        },
        "useKeyWithClickEvents": {
          "description": "Enforce onClick is accompanied by at least one of the following: onKeyUp, onKeyDown, onKeyPress.",
          "anyOf": [
            { "$ref": "#/definitions/RuleConfiguration" },
            { "type": "null" }
          ]
        },
        "useKeyWithMouseEvents": {
          "description": "Enforce onMouseOver / onMouseOut are accompanied by onFocus / onBlur.",
          "anyOf": [
            { "$ref": "#/definitions/RuleConfiguration" },
            { "type": "null" }
          ]
        },
        "useMediaCaption": {
          "description": "Enforces that audio and video elements must have a track for captions.",
          "anyOf": [
            { "$ref": "#/definitions/RuleConfiguration" },
            { "type": "null" }
          ]
        },
        "useSemanticElements": {
          "description": "It detects the use of role attributes in JSX elements and suggests using semantic elements instead.",
          "anyOf": [
            { "$ref": "#/definitions/RuleConfiguration" },
            { "type": "null" }
          ]
        },
        "useValidAnchor": {
          "description": "Enforce that all anchors are valid, and they are navigable elements.",
          "anyOf": [
            { "$ref": "#/definitions/RuleConfiguration" },
            { "type": "null" }
          ]
        },
        "useValidAriaProps": {
          "description": "Ensures that ARIA properties aria-* are all valid.",
          "anyOf": [
            { "$ref": "#/definitions/RuleFixConfiguration" },
            { "type": "null" }
          ]
        },
        "useValidAriaRole": {
          "description": "Elements with ARIA roles must use a valid, non-abstract ARIA role.",
          "anyOf": [
            { "$ref": "#/definitions/ValidAriaRoleConfiguration" },
            { "type": "null" }
          ]
        },
        "useValidAriaValues": {
          "description": "Enforce that ARIA state and property values are valid.",
          "anyOf": [
            { "$ref": "#/definitions/RuleConfiguration" },
            { "type": "null" }
          ]
        },
        "useValidLang": {
          "description": "Ensure that the attribute passed to the lang attribute is a correct ISO language and/or country.",
          "anyOf": [
            { "$ref": "#/definitions/RuleConfiguration" },
            { "type": "null" }
          ]
        }
      },
      "additionalProperties": false
    },
    "Accessibility": {
      "type": "string",
      "enum": ["noPublic", "explicit", "none"]
    },
    "Actions": {
      "type": "object",
      "properties": {
        "source": {
          "anyOf": [{ "$ref": "#/definitions/Source" }, { "type": "null" }]
        }
      },
      "additionalProperties": false
    },
    "AllowDomainConfiguration": {
      "anyOf": [
        { "$ref": "#/definitions/RulePlainConfiguration" },
        { "$ref": "#/definitions/RuleWithAllowDomainOptions" }
      ]
    },
    "AllowDomainOptions": {
      "type": "object",
      "properties": {
        "allowDomains": {
          "description": "List of domains to allow `target=\"_blank\"` without `rel=\"noreferrer\"`",
          "type": "array",
          "items": { "type": "string" }
        }
      },
      "additionalProperties": false
    },
    "ArrowParentheses": { "type": "string", "enum": ["always", "asNeeded"] },
    "AssistsConfiguration": {
      "type": "object",
      "properties": {
        "actions": {
          "description": "Whether Biome should fail in CLI if the assists were not applied to the code.",
          "anyOf": [{ "$ref": "#/definitions/Actions" }, { "type": "null" }]
        },
        "enabled": {
          "description": "Whether Biome should enable assists via LSP.",
          "type": ["boolean", "null"]
        },
        "ignore": {
          "description": "A list of Unix shell style patterns. The formatter will ignore files/folders that will match these patterns.",
          "anyOf": [{ "$ref": "#/definitions/StringSet" }, { "type": "null" }]
        },
        "include": {
          "description": "A list of Unix shell style patterns. The formatter will include files/folders that will match these patterns.",
          "anyOf": [{ "$ref": "#/definitions/StringSet" }, { "type": "null" }]
        }
      },
      "additionalProperties": false
    },
    "AttributePosition": { "type": "string", "enum": ["auto", "multiline"] },
    "Behavior": {
      "oneOf": [
        {
          "description": "Require a radix specifier",
          "type": "string",
          "enum": ["always"]
        },
        {
          "description": "Do not allow a radix specifier of `10`\n\nSee [eslint/#4048](https://github.com/eslint/eslint/issues/4048) for more info",
          "type": "string",
          "enum": ["avoid"]
        }
      ]
    },
    "BracketSpacing": { "type": "boolean" },
    "Complexity": {
      "description": "A list of rules that belong to this group",
      "type": "object",
      "properties": {
        "all": {
          "description": "It enables ALL rules for this group.",
          "type": ["boolean", "null"]
        },
        "noBannedTypes": {
          "description": "Disallow primitive type aliases and misleading types.",
          "anyOf": [
            { "$ref": "#/definitions/RuleFixConfiguration" },
            { "type": "null" }
          ]
        },
        "noEmptyTypeParameters": {
          "description": "Disallow empty type parameters in type aliases and interfaces.",
          "anyOf": [
            { "$ref": "#/definitions/RuleConfiguration" },
            { "type": "null" }
          ]
        },
        "noExcessiveCognitiveComplexity": {
          "description": "Disallow functions that exceed a given Cognitive Complexity score.",
          "anyOf": [
            { "$ref": "#/definitions/ComplexityConfiguration" },
            { "type": "null" }
          ]
        },
        "noExcessiveNestedTestSuites": {
          "description": "This rule enforces a maximum depth to nested describe() in test files.",
          "anyOf": [
            { "$ref": "#/definitions/RuleConfiguration" },
            { "type": "null" }
          ]
        },
        "noExtraBooleanCast": {
          "description": "Disallow unnecessary boolean casts",
          "anyOf": [
            { "$ref": "#/definitions/RuleFixConfiguration" },
            { "type": "null" }
          ]
        },
        "noForEach": {
          "description": "Prefer for...of statement instead of Array.forEach.",
          "anyOf": [
            { "$ref": "#/definitions/RuleConfiguration" },
            { "type": "null" }
          ]
        },
        "noMultipleSpacesInRegularExpressionLiterals": {
          "description": "Disallow unclear usage of consecutive space characters in regular expression literals",
          "anyOf": [
            { "$ref": "#/definitions/RuleFixConfiguration" },
            { "type": "null" }
          ]
        },
        "noStaticOnlyClass": {
          "description": "This rule reports when a class has no non-static members, such as for a class used exclusively as a static namespace.",
          "anyOf": [
            { "$ref": "#/definitions/RuleConfiguration" },
            { "type": "null" }
          ]
        },
        "noThisInStatic": {
          "description": "Disallow this and super in static contexts.",
          "anyOf": [
            { "$ref": "#/definitions/RuleFixConfiguration" },
            { "type": "null" }
          ]
        },
        "noUselessCatch": {
          "description": "Disallow unnecessary catch clauses.",
          "anyOf": [
            { "$ref": "#/definitions/RuleFixConfiguration" },
            { "type": "null" }
          ]
        },
        "noUselessConstructor": {
          "description": "Disallow unnecessary constructors.",
          "anyOf": [
            { "$ref": "#/definitions/RuleFixConfiguration" },
            { "type": "null" }
          ]
        },
        "noUselessEmptyExport": {
          "description": "Disallow empty exports that don't change anything in a module file.",
          "anyOf": [
            { "$ref": "#/definitions/RuleFixConfiguration" },
            { "type": "null" }
          ]
        },
        "noUselessFragments": {
          "description": "Disallow unnecessary fragments",
          "anyOf": [
            { "$ref": "#/definitions/RuleFixConfiguration" },
            { "type": "null" }
          ]
        },
        "noUselessLabel": {
          "description": "Disallow unnecessary labels.",
          "anyOf": [
            { "$ref": "#/definitions/RuleFixConfiguration" },
            { "type": "null" }
          ]
        },
        "noUselessLoneBlockStatements": {
          "description": "Disallow unnecessary nested block statements.",
          "anyOf": [
            { "$ref": "#/definitions/RuleFixConfiguration" },
            { "type": "null" }
          ]
        },
        "noUselessRename": {
          "description": "Disallow renaming import, export, and destructured assignments to the same name.",
          "anyOf": [
            { "$ref": "#/definitions/RuleFixConfiguration" },
            { "type": "null" }
          ]
        },
        "noUselessStringConcat": {
          "description": "Disallow unnecessary concatenation of string or template literals.",
          "anyOf": [
            { "$ref": "#/definitions/RuleFixConfiguration" },
            { "type": "null" }
          ]
        },
        "noUselessSwitchCase": {
          "description": "Disallow useless case in switch statements.",
          "anyOf": [
            { "$ref": "#/definitions/RuleFixConfiguration" },
            { "type": "null" }
          ]
        },
        "noUselessTernary": {
          "description": "Disallow ternary operators when simpler alternatives exist.",
          "anyOf": [
            { "$ref": "#/definitions/RuleFixConfiguration" },
            { "type": "null" }
          ]
        },
        "noUselessThisAlias": {
          "description": "Disallow useless this aliasing.",
          "anyOf": [
            { "$ref": "#/definitions/RuleFixConfiguration" },
            { "type": "null" }
          ]
        },
        "noUselessTypeConstraint": {
          "description": "Disallow using any or unknown as type constraint.",
          "anyOf": [
            { "$ref": "#/definitions/RuleFixConfiguration" },
            { "type": "null" }
          ]
        },
        "noUselessUndefinedInitialization": {
          "description": "Disallow initializing variables to undefined.",
          "anyOf": [
            { "$ref": "#/definitions/RuleFixConfiguration" },
            { "type": "null" }
          ]
        },
        "noVoid": {
          "description": "Disallow the use of void operators, which is not a familiar operator.",
          "anyOf": [
            { "$ref": "#/definitions/RuleConfiguration" },
            { "type": "null" }
          ]
        },
        "noWith": {
          "description": "Disallow with statements in non-strict contexts.",
          "anyOf": [
            { "$ref": "#/definitions/RuleConfiguration" },
            { "type": "null" }
          ]
        },
        "recommended": {
          "description": "It enables the recommended rules for this group",
          "type": ["boolean", "null"]
        },
        "useArrowFunction": {
          "description": "Use arrow functions over function expressions.",
          "anyOf": [
            { "$ref": "#/definitions/RuleFixConfiguration" },
            { "type": "null" }
          ]
        },
        "useDateNow": {
          "description": "Use Date.now() to get the number of milliseconds since the Unix Epoch.",
          "anyOf": [
            { "$ref": "#/definitions/RuleFixConfiguration" },
            { "type": "null" }
          ]
        },
        "useFlatMap": {
          "description": "Promotes the use of .flatMap() when map().flat() are used together.",
          "anyOf": [
            { "$ref": "#/definitions/RuleFixConfiguration" },
            { "type": "null" }
          ]
        },
        "useLiteralKeys": {
          "description": "Enforce the usage of a literal access to properties over computed property access.",
          "anyOf": [
            { "$ref": "#/definitions/RuleFixConfiguration" },
            { "type": "null" }
          ]
        },
        "useOptionalChain": {
          "description": "Enforce using concise optional chain instead of chained logical expressions.",
          "anyOf": [
            { "$ref": "#/definitions/RuleFixConfiguration" },
            { "type": "null" }
          ]
        },
        "useRegexLiterals": {
          "description": "Enforce the use of the regular expression literals instead of the RegExp constructor if possible.",
          "anyOf": [
            { "$ref": "#/definitions/RuleFixConfiguration" },
            { "type": "null" }
          ]
        },
        "useSimpleNumberKeys": {
          "description": "Disallow number literal object member names which are not base10 or uses underscore as separator",
          "anyOf": [
            { "$ref": "#/definitions/RuleFixConfiguration" },
            { "type": "null" }
          ]
        },
        "useSimplifiedLogicExpression": {
          "description": "Discard redundant terms from logical expressions.",
          "anyOf": [
            { "$ref": "#/definitions/RuleFixConfiguration" },
            { "type": "null" }
          ]
        }
      },
      "additionalProperties": false
    },
    "ComplexityConfiguration": {
      "anyOf": [
        { "$ref": "#/definitions/RulePlainConfiguration" },
        { "$ref": "#/definitions/RuleWithComplexityOptions" }
      ]
    },
    "ComplexityOptions": {
      "description": "Options for the rule `noExcessiveCognitiveComplexity`.",
      "type": "object",
      "properties": {
        "maxAllowedComplexity": {
          "description": "The maximum complexity score that we allow. Anything higher is considered excessive.",
          "default": 15,
          "type": "integer",
          "format": "uint8",
          "minimum": 1.0
        }
      },
      "additionalProperties": false
    },
    "ConsistentArrayType": {
      "oneOf": [
        {
          "description": "`ItemType[]`",
          "type": "string",
          "enum": ["shorthand"]
        },
        {
          "description": "`Array<ItemType>`",
          "type": "string",
          "enum": ["generic"]
        }
      ]
    },
    "ConsistentArrayTypeConfiguration": {
      "anyOf": [
        { "$ref": "#/definitions/RulePlainConfiguration" },
        { "$ref": "#/definitions/RuleWithConsistentArrayTypeOptions" }
      ]
    },
    "ConsistentArrayTypeOptions": {
      "type": "object",
      "properties": {
        "syntax": {
          "default": "shorthand",
          "allOf": [{ "$ref": "#/definitions/ConsistentArrayType" }]
        }
      },
      "additionalProperties": false
    },
    "ConsistentMemberAccessibilityConfiguration": {
      "anyOf": [
        { "$ref": "#/definitions/RulePlainConfiguration" },
        { "$ref": "#/definitions/RuleWithConsistentMemberAccessibilityOptions" }
      ]
    },
    "ConsistentMemberAccessibilityOptions": {
      "type": "object",
      "properties": {
        "accessibility": {
          "default": "noPublic",
          "allOf": [{ "$ref": "#/definitions/Accessibility" }]
        }
      },
      "additionalProperties": false
    },
    "Convention": {
      "type": "object",
      "properties": {
        "formats": {
          "description": "String cases to enforce",
          "allOf": [{ "$ref": "#/definitions/Formats" }]
        },
        "match": {
          "description": "Regular expression to enforce",
          "anyOf": [{ "$ref": "#/definitions/Regex" }, { "type": "null" }]
        },
        "selector": {
          "description": "Declarations concerned by this convention",
          "allOf": [{ "$ref": "#/definitions/Selector" }]
        }
      },
      "additionalProperties": false
    },
    "Correctness": {
      "description": "A list of rules that belong to this group",
      "type": "object",
      "properties": {
        "all": {
          "description": "It enables ALL rules for this group.",
          "type": ["boolean", "null"]
        },
        "noChildrenProp": {
          "description": "Prevent passing of children as props.",
          "anyOf": [
            { "$ref": "#/definitions/RuleConfiguration" },
            { "type": "null" }
          ]
        },
        "noConstAssign": {
          "description": "Prevents from having const variables being re-assigned.",
          "anyOf": [
            { "$ref": "#/definitions/RuleFixConfiguration" },
            { "type": "null" }
          ]
        },
        "noConstantCondition": {
          "description": "Disallow constant expressions in conditions",
          "anyOf": [
            { "$ref": "#/definitions/RuleConfiguration" },
            { "type": "null" }
          ]
        },
        "noConstantMathMinMaxClamp": {
          "description": "Disallow the use of Math.min and Math.max to clamp a value where the result itself is constant.",
          "anyOf": [
            { "$ref": "#/definitions/RuleFixConfiguration" },
            { "type": "null" }
          ]
        },
        "noConstructorReturn": {
          "description": "Disallow returning a value from a constructor.",
          "anyOf": [
            { "$ref": "#/definitions/RuleConfiguration" },
            { "type": "null" }
          ]
        },
        "noEmptyCharacterClassInRegex": {
          "description": "Disallow empty character classes in regular expression literals.",
          "anyOf": [
            { "$ref": "#/definitions/RuleConfiguration" },
            { "type": "null" }
          ]
        },
        "noEmptyPattern": {
          "description": "Disallows empty destructuring patterns.",
          "anyOf": [
            { "$ref": "#/definitions/RuleConfiguration" },
            { "type": "null" }
          ]
        },
        "noFlatMapIdentity": {
          "description": "Disallow to use unnecessary callback on flatMap.",
          "anyOf": [
            { "$ref": "#/definitions/RuleFixConfiguration" },
            { "type": "null" }
          ]
        },
        "noGlobalObjectCalls": {
          "description": "Disallow calling global object properties as functions",
          "anyOf": [
            { "$ref": "#/definitions/RuleConfiguration" },
            { "type": "null" }
          ]
        },
        "noInnerDeclarations": {
          "description": "Disallow function and var declarations that are accessible outside their block.",
          "anyOf": [
            { "$ref": "#/definitions/RuleConfiguration" },
            { "type": "null" }
          ]
        },
        "noInvalidBuiltinInstantiation": {
          "description": "Ensure that builtins are correctly instantiated.",
          "anyOf": [
            { "$ref": "#/definitions/RuleFixConfiguration" },
            { "type": "null" }
          ]
        },
        "noInvalidConstructorSuper": {
          "description": "Prevents the incorrect use of super() inside classes. It also checks whether a call super() is missing from classes that extends other constructors.",
          "anyOf": [
            { "$ref": "#/definitions/RuleConfiguration" },
            { "type": "null" }
          ]
        },
        "noInvalidDirectionInLinearGradient": {
          "description": "Disallow non-standard direction values for linear gradient functions.",
          "anyOf": [
            { "$ref": "#/definitions/RuleConfiguration" },
            { "type": "null" }
          ]
        },
        "noInvalidGridAreas": {
          "description": "Disallows invalid named grid areas in CSS Grid Layouts.",
          "anyOf": [
            { "$ref": "#/definitions/RuleConfiguration" },
            { "type": "null" }
          ]
        },
        "noInvalidNewBuiltin": {
          "description": "Disallow new operators with global non-constructor functions.",
          "anyOf": [
            { "$ref": "#/definitions/RuleFixConfiguration" },
            { "type": "null" }
          ]
        },
        "noInvalidPositionAtImportRule": {
          "description": "Disallow the use of @import at-rules in invalid positions.",
          "anyOf": [
            { "$ref": "#/definitions/RuleConfiguration" },
            { "type": "null" }
          ]
        },
        "noInvalidUseBeforeDeclaration": {
          "description": "Disallow the use of variables and function parameters before their declaration",
          "anyOf": [
            { "$ref": "#/definitions/RuleConfiguration" },
            { "type": "null" }
          ]
        },
        "noNewSymbol": {
          "description": "Disallow new operators with the Symbol object.",
          "anyOf": [
            { "$ref": "#/definitions/RuleFixConfiguration" },
            { "type": "null" }
          ]
        },
        "noNodejsModules": {
          "description": "Forbid the use of Node.js builtin modules.",
          "anyOf": [
            { "$ref": "#/definitions/RuleConfiguration" },
            { "type": "null" }
          ]
        },
        "noNonoctalDecimalEscape": {
          "description": "Disallow \\8 and \\9 escape sequences in string literals.",
          "anyOf": [
            { "$ref": "#/definitions/RuleFixConfiguration" },
            { "type": "null" }
          ]
        },
        "noPrecisionLoss": {
          "description": "Disallow literal numbers that lose precision",
          "anyOf": [
            { "$ref": "#/definitions/RuleConfiguration" },
            { "type": "null" }
          ]
        },
        "noRenderReturnValue": {
          "description": "Prevent the usage of the return value of React.render.",
          "anyOf": [
            { "$ref": "#/definitions/RuleConfiguration" },
            { "type": "null" }
          ]
        },
        "noSelfAssign": {
          "description": "Disallow assignments where both sides are exactly the same.",
          "anyOf": [
            { "$ref": "#/definitions/RuleConfiguration" },
            { "type": "null" }
          ]
        },
        "noSetterReturn": {
          "description": "Disallow returning a value from a setter",
          "anyOf": [
            { "$ref": "#/definitions/RuleConfiguration" },
            { "type": "null" }
          ]
        },
        "noStringCaseMismatch": {
          "description": "Disallow comparison of expressions modifying the string case with non-compliant value.",
          "anyOf": [
            { "$ref": "#/definitions/RuleFixConfiguration" },
            { "type": "null" }
          ]
        },
        "noSwitchDeclarations": {
          "description": "Disallow lexical declarations in switch clauses.",
          "anyOf": [
            { "$ref": "#/definitions/RuleFixConfiguration" },
            { "type": "null" }
          ]
        },
        "noUndeclaredDependencies": {
          "description": "Disallow the use of dependencies that aren't specified in the package.json.",
          "anyOf": [
            { "$ref": "#/definitions/RuleConfiguration" },
            { "type": "null" }
          ]
        },
        "noUndeclaredVariables": {
          "description": "Prevents the usage of variables that haven't been declared inside the document.",
          "anyOf": [
            { "$ref": "#/definitions/RuleConfiguration" },
            { "type": "null" }
          ]
        },
        "noUnknownFunction": {
          "description": "Disallow unknown CSS value functions.",
          "anyOf": [
            { "$ref": "#/definitions/RuleConfiguration" },
            { "type": "null" }
          ]
        },
        "noUnknownMediaFeatureName": {
          "description": "Disallow unknown media feature names.",
          "anyOf": [
            { "$ref": "#/definitions/RuleConfiguration" },
            { "type": "null" }
          ]
        },
        "noUnknownProperty": {
          "description": "Disallow unknown properties.",
          "anyOf": [
            { "$ref": "#/definitions/RuleConfiguration" },
            { "type": "null" }
          ]
        },
        "noUnknownUnit": {
          "description": "Disallow unknown CSS units.",
          "anyOf": [
            { "$ref": "#/definitions/RuleConfiguration" },
            { "type": "null" }
          ]
        },
        "noUnmatchableAnbSelector": {
          "description": "Disallow unmatchable An+B selectors.",
          "anyOf": [
            { "$ref": "#/definitions/RuleConfiguration" },
            { "type": "null" }
          ]
        },
        "noUnnecessaryContinue": {
          "description": "Avoid using unnecessary continue.",
          "anyOf": [
            { "$ref": "#/definitions/RuleFixConfiguration" },
            { "type": "null" }
          ]
        },
        "noUnreachable": {
          "description": "Disallow unreachable code",
          "anyOf": [
            { "$ref": "#/definitions/RuleConfiguration" },
            { "type": "null" }
          ]
        },
        "noUnreachableSuper": {
          "description": "Ensures the super() constructor is called exactly once on every code  path in a class constructor before this is accessed if the class has a superclass",
          "anyOf": [
            { "$ref": "#/definitions/RuleConfiguration" },
            { "type": "null" }
          ]
        },
        "noUnsafeFinally": {
          "description": "Disallow control flow statements in finally blocks.",
          "anyOf": [
            { "$ref": "#/definitions/RuleConfiguration" },
            { "type": "null" }
          ]
        },
        "noUnsafeOptionalChaining": {
          "description": "Disallow the use of optional chaining in contexts where the undefined value is not allowed.",
          "anyOf": [
            { "$ref": "#/definitions/RuleConfiguration" },
            { "type": "null" }
          ]
        },
        "noUnusedFunctionParameters": {
          "description": "Disallow unused function parameters.",
          "anyOf": [
            { "$ref": "#/definitions/RuleFixConfiguration" },
            { "type": "null" }
          ]
        },
        "noUnusedImports": {
          "description": "Disallow unused imports.",
          "anyOf": [
            { "$ref": "#/definitions/RuleFixConfiguration" },
            { "type": "null" }
          ]
        },
        "noUnusedLabels": {
          "description": "Disallow unused labels.",
          "anyOf": [
            { "$ref": "#/definitions/RuleFixConfiguration" },
            { "type": "null" }
          ]
        },
        "noUnusedPrivateClassMembers": {
          "description": "Disallow unused private class members",
          "anyOf": [
            { "$ref": "#/definitions/RuleFixConfiguration" },
            { "type": "null" }
          ]
        },
        "noUnusedVariables": {
          "description": "Disallow unused variables.",
          "anyOf": [
            { "$ref": "#/definitions/RuleFixConfiguration" },
            { "type": "null" }
          ]
        },
        "noVoidElementsWithChildren": {
          "description": "This rules prevents void elements (AKA self-closing elements) from having children.",
          "anyOf": [
            { "$ref": "#/definitions/RuleFixConfiguration" },
            { "type": "null" }
          ]
        },
        "noVoidTypeReturn": {
          "description": "Disallow returning a value from a function with the return type 'void'",
          "anyOf": [
            { "$ref": "#/definitions/RuleConfiguration" },
            { "type": "null" }
          ]
        },
        "recommended": {
          "description": "It enables the recommended rules for this group",
          "type": ["boolean", "null"]
        },
        "useArrayLiterals": {
          "description": "Disallow Array constructors.",
          "anyOf": [
            { "$ref": "#/definitions/RuleFixConfiguration" },
            { "type": "null" }
          ]
        },
        "useExhaustiveDependencies": {
          "description": "Enforce all dependencies are correctly specified in a React hook.",
          "anyOf": [
            { "$ref": "#/definitions/UseExhaustiveDependenciesConfiguration" },
            { "type": "null" }
          ]
        },
        "useHookAtTopLevel": {
          "description": "Enforce that all React hooks are being called from the Top Level component functions.",
          "anyOf": [
            { "$ref": "#/definitions/DeprecatedHooksConfiguration" },
            { "type": "null" }
          ]
        },
        "useImportExtensions": {
          "description": "Enforce file extensions for relative imports.",
          "anyOf": [
            { "$ref": "#/definitions/UseImportExtensionsConfiguration" },
            { "type": "null" }
          ]
        },
        "useIsNan": {
          "description": "Require calls to isNaN() when checking for NaN.",
          "anyOf": [
            { "$ref": "#/definitions/RuleFixConfiguration" },
            { "type": "null" }
          ]
        },
        "useJsxKeyInIterable": {
          "description": "Disallow missing key props in iterators/collection literals.",
          "anyOf": [
            { "$ref": "#/definitions/RuleConfiguration" },
            { "type": "null" }
          ]
        },
        "useValidForDirection": {
          "description": "Enforce \"for\" loop update clause moving the counter in the right direction.",
          "anyOf": [
            { "$ref": "#/definitions/RuleConfiguration" },
            { "type": "null" }
          ]
        },
        "useYield": {
          "description": "Require generator functions to contain yield.",
          "anyOf": [
            { "$ref": "#/definitions/RuleConfiguration" },
            { "type": "null" }
          ]
        }
      },
      "additionalProperties": false
    },
    "CssAssists": {
      "description": "Options that changes how the CSS assists behaves",
      "type": "object",
      "properties": {
        "enabled": {
          "description": "Control the assists for CSS files.",
          "type": ["boolean", "null"]
        }
      },
      "additionalProperties": false
    },
    "CssConfiguration": {
      "description": "Options applied to CSS files",
      "type": "object",
      "properties": {
        "assists": {
          "description": "CSS assists options",
          "anyOf": [{ "$ref": "#/definitions/CssAssists" }, { "type": "null" }]
        },
        "formatter": {
          "description": "CSS formatter options",
          "anyOf": [
            { "$ref": "#/definitions/CssFormatter" },
            { "type": "null" }
          ]
        },
        "linter": {
          "description": "CSS linter options",
          "anyOf": [{ "$ref": "#/definitions/CssLinter" }, { "type": "null" }]
        },
        "parser": {
          "description": "CSS parsing options",
          "anyOf": [{ "$ref": "#/definitions/CssParser" }, { "type": "null" }]
        }
      },
      "additionalProperties": false
    },
    "CssFormatter": {
      "description": "Options that changes how the CSS formatter behaves",
      "type": "object",
      "properties": {
        "enabled": {
          "description": "Control the formatter for CSS (and its super languages) files.",
          "type": ["boolean", "null"]
        },
        "indentStyle": {
          "description": "The indent style applied to CSS (and its super languages) files.",
          "anyOf": [{ "$ref": "#/definitions/IndentStyle" }, { "type": "null" }]
        },
        "indentWidth": {
          "description": "The size of the indentation applied to CSS (and its super languages) files. Default to 2.",
          "anyOf": [{ "$ref": "#/definitions/IndentWidth" }, { "type": "null" }]
        },
        "lineEnding": {
          "description": "The type of line ending applied to CSS (and its super languages) files.",
          "anyOf": [{ "$ref": "#/definitions/LineEnding" }, { "type": "null" }]
        },
        "lineWidth": {
          "description": "What's the max width of a line applied to CSS (and its super languages) files. Defaults to 80.",
          "anyOf": [{ "$ref": "#/definitions/LineWidth" }, { "type": "null" }]
        },
        "quoteStyle": {
          "description": "The type of quotes used in CSS code. Defaults to double.",
          "anyOf": [{ "$ref": "#/definitions/QuoteStyle" }, { "type": "null" }]
        }
      },
      "additionalProperties": false
    },
    "CssLinter": {
      "description": "Options that changes how the CSS linter behaves",
      "type": "object",
      "properties": {
        "enabled": {
          "description": "Control the linter for CSS files.",
          "type": ["boolean", "null"]
        }
      },
      "additionalProperties": false
    },
    "CssParser": {
      "description": "Options that changes how the CSS parser behaves",
      "type": "object",
      "properties": {
        "allowWrongLineComments": {
          "description": "Allow comments to appear on incorrect lines in `.css` files",
          "type": ["boolean", "null"]
        },
        "cssModules": {
          "description": "Enables parsing of CSS Modules specific features.",
          "type": ["boolean", "null"]
        }
      },
      "additionalProperties": false
    },
    "CustomRestrictedType": {
      "anyOf": [
        { "type": "string" },
        { "$ref": "#/definitions/CustomRestrictedTypeOptions" }
      ]
    },
    "CustomRestrictedTypeOptions": {
      "type": "object",
      "properties": {
        "message": { "default": "", "type": "string" },
        "use": { "default": null, "type": ["string", "null"] }
      },
      "additionalProperties": false
    },
    "DeprecatedHooksConfiguration": {
      "anyOf": [
        { "$ref": "#/definitions/RulePlainConfiguration" },
        { "$ref": "#/definitions/RuleWithDeprecatedHooksOptions" }
      ]
    },
    "DeprecatedHooksOptions": {
      "description": "Options for the `useHookAtTopLevel` rule have been deprecated, since we now use the React hook naming convention to determine whether a function is a hook.",
      "type": "object",
      "additionalProperties": false
    },
    "FilenameCase": {
      "description": "Supported cases for file names.",
      "oneOf": [
        { "description": "camelCase", "type": "string", "enum": ["camelCase"] },
        {
          "description": "Match an export name",
          "type": "string",
          "enum": ["export"]
        },
        {
          "description": "kebab-case",
          "type": "string",
          "enum": ["kebab-case"]
        },
        {
          "description": "PascalCase",
          "type": "string",
          "enum": ["PascalCase"]
        },
        {
          "description": "snake_case",
          "type": "string",
          "enum": ["snake_case"]
        }
      ]
    },
    "FilenameCases": {
      "type": "array",
      "items": { "$ref": "#/definitions/FilenameCase" },
      "uniqueItems": true
    },
    "FilenamingConventionConfiguration": {
      "anyOf": [
        { "$ref": "#/definitions/RulePlainConfiguration" },
        { "$ref": "#/definitions/RuleWithFilenamingConventionOptions" }
      ]
    },
    "FilenamingConventionOptions": {
      "description": "Rule's options.",
      "type": "object",
      "properties": {
        "filenameCases": {
          "description": "Allowed cases for file names.",
          "allOf": [{ "$ref": "#/definitions/FilenameCases" }]
        },
        "match": {
          "description": "Regular expression to enforce",
          "anyOf": [{ "$ref": "#/definitions/Regex" }, { "type": "null" }]
        },
        "requireAscii": {
          "description": "If `false`, then non-ASCII characters are allowed.",
          "type": "boolean"
        },
        "strictCase": {
          "description": "If `false`, then consecutive uppercase are allowed in _camel_ and _pascal_ cases. This does not affect other [Case].",
          "type": "boolean"
        }
      },
      "additionalProperties": false
    },
    "FilesConfiguration": {
      "description": "The configuration of the filesystem",
      "type": "object",
      "properties": {
        "ignore": {
          "description": "A list of Unix shell style patterns. Biome will ignore files/folders that will match these patterns.",
          "anyOf": [{ "$ref": "#/definitions/StringSet" }, { "type": "null" }]
        },
        "ignoreUnknown": {
          "description": "Tells Biome to not emit diagnostics when handling files that doesn't know",
          "type": ["boolean", "null"]
        },
        "include": {
          "description": "A list of Unix shell style patterns. Biome will handle only those files/folders that will match these patterns.",
          "anyOf": [{ "$ref": "#/definitions/StringSet" }, { "type": "null" }]
        },
        "maxSize": {
          "description": "The maximum allowed size for source code files in bytes. Files above this limit will be ignored for performance reasons. Defaults to 1 MiB",
          "type": ["integer", "null"],
          "format": "uint64",
          "minimum": 1.0
        }
      },
      "additionalProperties": false
    },
    "FixKind": {
      "description": "Used to identify the kind of code action emitted by a rule",
      "oneOf": [
        {
          "description": "The rule doesn't emit code actions.",
          "type": "string",
          "enum": ["none"]
        },
        {
          "description": "The rule emits a code action that is safe to apply. Usually these fixes don't change the semantic of the program.",
          "type": "string",
          "enum": ["safe"]
        },
        {
          "description": "The rule emits a code action that is _unsafe_ to apply. Usually these fixes remove comments, or change the semantic of the program.",
          "type": "string",
          "enum": ["unsafe"]
        }
      ]
    },
    "Format": {
      "description": "Supported cases.",
      "type": "string",
      "enum": ["camelCase", "CONSTANT_CASE", "PascalCase", "snake_case"]
    },
    "Formats": {
      "type": "array",
      "items": { "$ref": "#/definitions/Format" },
      "uniqueItems": true
    },
    "FormatterConfiguration": {
      "description": "Generic options applied to all files",
      "type": "object",
      "properties": {
        "attributePosition": {
          "description": "The attribute position style in HTMLish languages. By default auto.",
          "anyOf": [
            { "$ref": "#/definitions/AttributePosition" },
            { "type": "null" }
          ]
        },
        "bracketSpacing": {
          "description": "Whether to insert spaces around brackets in object literals. Defaults to true.",
          "anyOf": [
            { "$ref": "#/definitions/BracketSpacing" },
            { "type": "null" }
          ]
        },
        "enabled": { "type": ["boolean", "null"] },
        "formatWithErrors": {
          "description": "Stores whether formatting should be allowed to proceed if a given file has syntax errors",
          "type": ["boolean", "null"]
        },
        "ignore": {
          "description": "A list of Unix shell style patterns. The formatter will ignore files/folders that will match these patterns.",
          "anyOf": [{ "$ref": "#/definitions/StringSet" }, { "type": "null" }]
        },
        "include": {
          "description": "A list of Unix shell style patterns. The formatter will include files/folders that will match these patterns.",
          "anyOf": [{ "$ref": "#/definitions/StringSet" }, { "type": "null" }]
        },
        "indentSize": {
          "description": "The size of the indentation, 2 by default (deprecated, use `indent-width`)",
          "anyOf": [{ "$ref": "#/definitions/IndentWidth" }, { "type": "null" }]
        },
        "indentStyle": {
          "description": "The indent style.",
          "anyOf": [{ "$ref": "#/definitions/IndentStyle" }, { "type": "null" }]
        },
        "indentWidth": {
          "description": "The size of the indentation, 2 by default",
          "anyOf": [{ "$ref": "#/definitions/IndentWidth" }, { "type": "null" }]
        },
        "lineEnding": {
          "description": "The type of line ending.",
          "anyOf": [{ "$ref": "#/definitions/LineEnding" }, { "type": "null" }]
        },
        "lineWidth": {
          "description": "What's the max width of a line. Defaults to 80.",
          "anyOf": [{ "$ref": "#/definitions/LineWidth" }, { "type": "null" }]
        },
        "useEditorconfig": {
          "description": "Use any `.editorconfig` files to configure the formatter. Configuration in `biome.json` will override `.editorconfig` configuration. Default: false.",
          "type": ["boolean", "null"]
        }
      },
      "additionalProperties": false
    },
    "GraphqlConfiguration": {
      "description": "Options applied to GraphQL files",
      "type": "object",
      "properties": {
        "formatter": {
          "description": "GraphQL formatter options",
          "anyOf": [
            { "$ref": "#/definitions/GraphqlFormatter" },
            { "type": "null" }
          ]
        },
        "linter": {
          "anyOf": [
            { "$ref": "#/definitions/GraphqlLinter" },
            { "type": "null" }
          ]
        }
      },
      "additionalProperties": false
    },
    "GraphqlFormatter": {
      "description": "Options that changes how the GraphQL formatter behaves",
      "type": "object",
      "properties": {
        "bracketSpacing": {
          "description": "Whether to insert spaces around brackets in object literals. Defaults to true.",
          "anyOf": [
            { "$ref": "#/definitions/BracketSpacing" },
            { "type": "null" }
          ]
        },
        "enabled": {
          "description": "Control the formatter for GraphQL files.",
          "type": ["boolean", "null"]
        },
        "indentStyle": {
          "description": "The indent style applied to GraphQL files.",
          "anyOf": [{ "$ref": "#/definitions/IndentStyle" }, { "type": "null" }]
        },
        "indentWidth": {
          "description": "The size of the indentation applied to GraphQL files. Default to 2.",
          "anyOf": [{ "$ref": "#/definitions/IndentWidth" }, { "type": "null" }]
        },
        "lineEnding": {
          "description": "The type of line ending applied to GraphQL files.",
          "anyOf": [{ "$ref": "#/definitions/LineEnding" }, { "type": "null" }]
        },
        "lineWidth": {
          "description": "What's the max width of a line applied to GraphQL files. Defaults to 80.",
          "anyOf": [{ "$ref": "#/definitions/LineWidth" }, { "type": "null" }]
        },
        "quoteStyle": {
          "description": "The type of quotes used in GraphQL code. Defaults to double.",
          "anyOf": [{ "$ref": "#/definitions/QuoteStyle" }, { "type": "null" }]
        }
      },
      "additionalProperties": false
    },
    "GraphqlLinter": {
      "description": "Options that changes how the GraphQL linter behaves",
      "type": "object",
      "properties": {
        "enabled": {
          "description": "Control the formatter for GraphQL files.",
          "type": ["boolean", "null"]
        }
      },
      "additionalProperties": false
    },
    "Hook": {
      "type": "object",
      "properties": {
        "closureIndex": {
          "description": "The \"position\" of the closure function, starting from zero.\n\nFor example, for React's `useEffect()` hook, the closure index is 0.",
          "default": null,
          "type": ["integer", "null"],
          "format": "uint8",
          "minimum": 0.0
        },
        "dependenciesIndex": {
          "description": "The \"position\" of the array of dependencies, starting from zero.\n\nFor example, for React's `useEffect()` hook, the dependencies index is 1.",
          "default": null,
          "type": ["integer", "null"],
          "format": "uint8",
          "minimum": 0.0
        },
        "name": {
          "description": "The name of the hook.",
          "default": "",
          "type": "string"
        },
        "stableResult": {
          "description": "Whether the result of the hook is stable.\n\nSet to `true` to mark the identity of the hook's return value as stable, or use a number/an array of numbers to mark the \"positions\" in the return array as stable.\n\nFor example, for React's `useRef()` hook the value would be `true`, while for `useState()` it would be `[1]`.",
          "default": null,
          "anyOf": [
            { "$ref": "#/definitions/StableHookResult" },
            { "type": "null" }
          ]
        }
      },
      "additionalProperties": false
    },
    "IndentStyle": {
      "oneOf": [
        { "description": "Tab", "type": "string", "enum": ["tab"] },
        { "description": "Space", "type": "string", "enum": ["space"] }
      ]
    },
    "IndentWidth": { "type": "integer", "format": "uint8", "minimum": 0.0 },
    "JavascriptAssists": {
      "description": "Linter options specific to the JavaScript linter",
      "type": "object",
      "properties": {
        "enabled": {
          "description": "Control the linter for JavaScript (and its super languages) files.",
          "type": ["boolean", "null"]
        }
      },
      "additionalProperties": false
    },
    "JavascriptConfiguration": {
      "description": "A set of options applied to the JavaScript files",
      "type": "object",
      "properties": {
        "assists": {
          "description": "Assists options",
          "anyOf": [
            { "$ref": "#/definitions/JavascriptAssists" },
            { "type": "null" }
          ]
        },
        "formatter": {
          "description": "Formatting options",
          "anyOf": [
            { "$ref": "#/definitions/JavascriptFormatter" },
            { "type": "null" }
          ]
        },
        "globals": {
          "description": "A list of global bindings that should be ignored by the analyzers\n\nIf defined here, they should not emit diagnostics.",
          "anyOf": [{ "$ref": "#/definitions/StringSet" }, { "type": "null" }]
        },
        "jsxRuntime": {
          "description": "Indicates the type of runtime or transformation used for interpreting JSX.",
          "anyOf": [{ "$ref": "#/definitions/JsxRuntime" }, { "type": "null" }]
        },
        "linter": {
          "description": "Linter options",
          "anyOf": [
            { "$ref": "#/definitions/JavascriptLinter" },
            { "type": "null" }
          ]
        },
        "organizeImports": {
          "anyOf": [
            { "$ref": "#/definitions/JavascriptOrganizeImports" },
            { "type": "null" }
          ]
        },
        "parser": {
          "description": "Parsing options",
          "anyOf": [
            { "$ref": "#/definitions/JavascriptParser" },
            { "type": "null" }
          ]
        }
      },
      "additionalProperties": false
    },
    "JavascriptFormatter": {
      "description": "Formatting options specific to the JavaScript files",
      "type": "object",
      "properties": {
        "arrowParentheses": {
          "description": "Whether to add non-necessary parentheses to arrow functions. Defaults to \"always\".",
          "anyOf": [
            { "$ref": "#/definitions/ArrowParentheses" },
            { "type": "null" }
          ]
        },
        "attributePosition": {
          "description": "The attribute position style in jsx elements. Defaults to auto.",
          "anyOf": [
            { "$ref": "#/definitions/AttributePosition" },
            { "type": "null" }
          ]
        },
        "bracketSameLine": {
          "description": "Whether to hug the closing bracket of multiline HTML/JSX tags to the end of the last line, rather than being alone on the following line. Defaults to false.",
          "type": ["boolean", "null"]
        },
        "bracketSpacing": {
          "description": "Whether to insert spaces around brackets in object literals. Defaults to true.",
          "anyOf": [
            { "$ref": "#/definitions/BracketSpacing" },
            { "type": "null" }
          ]
        },
        "enabled": {
          "description": "Control the formatter for JavaScript (and its super languages) files.",
          "type": ["boolean", "null"]
        },
        "indentSize": {
          "description": "The size of the indentation applied to JavaScript (and its super languages) files. Default to 2.",
          "anyOf": [{ "$ref": "#/definitions/IndentWidth" }, { "type": "null" }]
        },
        "indentStyle": {
          "description": "The indent style applied to JavaScript (and its super languages) files.",
          "anyOf": [{ "$ref": "#/definitions/IndentStyle" }, { "type": "null" }]
        },
        "indentWidth": {
          "description": "The size of the indentation applied to JavaScript (and its super languages) files. Default to 2.",
          "anyOf": [{ "$ref": "#/definitions/IndentWidth" }, { "type": "null" }]
        },
        "jsxQuoteStyle": {
          "description": "The type of quotes used in JSX. Defaults to double.",
          "anyOf": [{ "$ref": "#/definitions/QuoteStyle" }, { "type": "null" }]
        },
        "lineEnding": {
          "description": "The type of line ending applied to JavaScript (and its super languages) files.",
          "anyOf": [{ "$ref": "#/definitions/LineEnding" }, { "type": "null" }]
        },
        "lineWidth": {
          "description": "What's the max width of a line applied to JavaScript (and its super languages) files. Defaults to 80.",
          "anyOf": [{ "$ref": "#/definitions/LineWidth" }, { "type": "null" }]
        },
        "quoteProperties": {
          "description": "When properties in objects are quoted. Defaults to asNeeded.",
          "anyOf": [
            { "$ref": "#/definitions/QuoteProperties" },
            { "type": "null" }
          ]
        },
        "quoteStyle": {
          "description": "The type of quotes used in JavaScript code. Defaults to double.",
          "anyOf": [{ "$ref": "#/definitions/QuoteStyle" }, { "type": "null" }]
        },
        "semicolons": {
          "description": "Whether the formatter prints semicolons for all statements or only in for statements where it is necessary because of ASI.",
          "anyOf": [{ "$ref": "#/definitions/Semicolons" }, { "type": "null" }]
        },
        "trailingComma": {
          "description": "Print trailing commas wherever possible in multi-line comma-separated syntactic structures. Defaults to \"all\".",
          "anyOf": [
            { "$ref": "#/definitions/TrailingCommas" },
            { "type": "null" }
          ]
        },
        "trailingCommas": {
          "description": "Print trailing commas wherever possible in multi-line comma-separated syntactic structures. Defaults to \"all\".",
          "anyOf": [
            { "$ref": "#/definitions/TrailingCommas" },
            { "type": "null" }
          ]
        }
      },
      "additionalProperties": false
    },
    "JavascriptLinter": {
      "description": "Linter options specific to the JavaScript linter",
      "type": "object",
      "properties": {
        "enabled": {
          "description": "Control the linter for JavaScript (and its super languages) files.",
          "type": ["boolean", "null"]
        }
      },
      "additionalProperties": false
    },
    "JavascriptOrganizeImports": {
      "type": "object",
      "additionalProperties": false
    },
    "JavascriptParser": {
      "description": "Options that changes how the JavaScript parser behaves",
      "type": "object",
      "properties": {
        "gritMetavariables": {
          "description": "Enables parsing of Grit metavariables. Defaults to `false`.",
          "type": ["boolean", "null"]
        },
        "unsafeParameterDecoratorsEnabled": {
          "description": "It enables the experimental and unsafe parsing of parameter decorators\n\nThese decorators belong to an old proposal, and they are subject to change.",
          "type": ["boolean", "null"]
        }
      },
      "additionalProperties": false
    },
    "JsonAssists": {
      "description": "Linter options specific to the JSON linter",
      "type": "object",
      "properties": {
        "enabled": {
          "description": "Control the linter for JSON (and its super languages) files.",
          "type": ["boolean", "null"]
        }
      },
      "additionalProperties": false
    },
    "JsonConfiguration": {
      "description": "Options applied to JSON files",
      "type": "object",
      "properties": {
        "assists": {
          "description": "Assists options",
          "anyOf": [{ "$ref": "#/definitions/JsonAssists" }, { "type": "null" }]
        },
        "formatter": {
          "description": "Formatting options",
          "anyOf": [
            { "$ref": "#/definitions/JsonFormatter" },
            { "type": "null" }
          ]
        },
        "linter": {
          "description": "Linting options",
          "anyOf": [{ "$ref": "#/definitions/JsonLinter" }, { "type": "null" }]
        },
        "parser": {
          "description": "Parsing options",
          "anyOf": [{ "$ref": "#/definitions/JsonParser" }, { "type": "null" }]
        }
      },
      "additionalProperties": false
    },
    "JsonFormatter": {
      "type": "object",
      "properties": {
        "enabled": {
          "description": "Control the formatter for JSON (and its super languages) files.",
          "type": ["boolean", "null"]
        },
        "indentSize": {
          "description": "The size of the indentation applied to JSON (and its super languages) files. Default to 2.",
          "anyOf": [{ "$ref": "#/definitions/IndentWidth" }, { "type": "null" }]
        },
        "indentStyle": {
          "description": "The indent style applied to JSON (and its super languages) files.",
          "anyOf": [{ "$ref": "#/definitions/IndentStyle" }, { "type": "null" }]
        },
        "indentWidth": {
          "description": "The size of the indentation applied to JSON (and its super languages) files. Default to 2.",
          "anyOf": [{ "$ref": "#/definitions/IndentWidth" }, { "type": "null" }]
        },
        "lineEnding": {
          "description": "The type of line ending applied to JSON (and its super languages) files.",
          "anyOf": [{ "$ref": "#/definitions/LineEnding" }, { "type": "null" }]
        },
        "lineWidth": {
          "description": "What's the max width of a line applied to JSON (and its super languages) files. Defaults to 80.",
          "anyOf": [{ "$ref": "#/definitions/LineWidth" }, { "type": "null" }]
        },
        "trailingCommas": {
          "description": "Print trailing commas wherever possible in multi-line comma-separated syntactic structures. Defaults to \"none\".",
          "anyOf": [
            { "$ref": "#/definitions/TrailingCommas2" },
            { "type": "null" }
          ]
        }
      },
      "additionalProperties": false
    },
    "JsonLinter": {
      "description": "Linter options specific to the JSON linter",
      "type": "object",
      "properties": {
        "enabled": {
          "description": "Control the linter for JSON (and its super languages) files.",
          "type": ["boolean", "null"]
        }
      },
      "additionalProperties": false
    },
    "JsonParser": {
      "description": "Options that changes how the JSON parser behaves",
      "type": "object",
      "properties": {
        "allowComments": {
          "description": "Allow parsing comments in `.json` files",
          "type": ["boolean", "null"]
        },
        "allowTrailingCommas": {
          "description": "Allow parsing trailing commas in `.json` files",
          "type": ["boolean", "null"]
        }
      },
      "additionalProperties": false
    },
    "JsxRuntime": {
      "description": "Indicates the type of runtime or transformation used for interpreting JSX.",
      "oneOf": [
        {
          "description": "Indicates a modern or native JSX environment, that doesn't require special handling by Biome.",
          "type": "string",
          "enum": ["transparent"]
        },
        {
          "description": "Indicates a classic React environment that requires the `React` import.\n\nCorresponds to the `react` value for the `jsx` option in TypeScript's `tsconfig.json`.\n\nThis option should only be necessary if you cannot upgrade to a React version that supports the new JSX runtime. For more information about the old vs. new JSX runtime, please see: <https://legacy.reactjs.org/blog/2020/09/22/introducing-the-new-jsx-transform.html>",
          "type": "string",
          "enum": ["reactClassic"]
        }
      ]
    },
    "Kind": {
      "oneOf": [
        {
          "type": "string",
          "enum": [
            "class",
            "enum",
            "interface",
            "enumMember",
            "importNamespace",
            "exportNamespace",
            "variable",
            "const",
            "let",
            "using",
            "var",
            "catchParameter",
            "indexParameter",
            "exportAlias",
            "importAlias",
            "classGetter",
            "classSetter",
            "classMethod",
            "objectLiteralProperty",
            "objectLiteralGetter",
            "objectLiteralSetter",
            "objectLiteralMethod",
            "typeAlias"
          ]
        },
        { "description": "All kinds", "type": "string", "enum": ["any"] },
        {
          "description": "All type definitions: classes, enums, interfaces, and type aliases",
          "type": "string",
          "enum": ["typeLike"]
        },
        {
          "description": "Named function declarations and expressions",
          "type": "string",
          "enum": ["function"]
        },
        {
          "description": "TypeScript namespaces, import and export namespaces",
          "type": "string",
          "enum": ["namespaceLike"]
        },
        {
          "description": "TypeScript mamespaces",
          "type": "string",
          "enum": ["namespace"]
        },
        {
          "description": "All function parameters, but parameter properties",
          "type": "string",
          "enum": ["functionParameter"]
        },
        {
          "description": "All generic type parameters",
          "type": "string",
          "enum": ["typeParameter"]
        },
        {
          "description": "All class members: properties, methods, getters, and setters",
          "type": "string",
          "enum": ["classMember"]
        },
        {
          "description": "All class properties, including parameter properties",
          "type": "string",
          "enum": ["classProperty"]
        },
        {
          "description": "All object literal members: properties, methods, getters, and setters",
          "type": "string",
          "enum": ["objectLiteralMember"]
        },
        {
          "description": "All members defined in type alaises and interfaces",
          "type": "string",
          "enum": ["typeMember"]
        },
        {
          "description": "All getters defined in type alaises and interfaces",
          "type": "string",
          "enum": ["typeGetter"]
        },
        {
          "description": "All properties defined in type alaises and interfaces",
          "type": "string",
          "enum": ["typeProperty"]
        },
        {
          "description": "All setters defined in type alaises and interfaces",
          "type": "string",
          "enum": ["typeSetter"]
        },
        {
          "description": "All methods defined in type alaises and interfaces",
          "type": "string",
          "enum": ["typeMethod"]
        }
      ]
    },
    "LineEnding": {
      "oneOf": [
        {
          "description": "Line Feed only (\\n), common on Linux and macOS as well as inside git repos",
          "type": "string",
          "enum": ["lf"]
        },
        {
          "description": "Carriage Return + Line Feed characters (\\r\\n), common on Windows",
          "type": "string",
          "enum": ["crlf"]
        },
        {
          "description": "Carriage Return character only (\\r), used very rarely",
          "type": "string",
          "enum": ["cr"]
        }
      ]
    },
    "LineWidth": {
      "description": "Validated value for the `line_width` formatter options\n\nThe allowed range of values is 1..=320",
      "type": "integer",
      "format": "uint16",
      "minimum": 0.0
    },
    "LinterConfiguration": {
      "type": "object",
      "properties": {
        "enabled": {
          "description": "if `false`, it disables the feature and the linter won't be executed. `true` by default",
          "type": ["boolean", "null"]
        },
        "ignore": {
          "description": "A list of Unix shell style patterns. The formatter will ignore files/folders that will match these patterns.",
          "anyOf": [{ "$ref": "#/definitions/StringSet" }, { "type": "null" }]
        },
        "include": {
          "description": "A list of Unix shell style patterns. The formatter will include files/folders that will match these patterns.",
          "anyOf": [{ "$ref": "#/definitions/StringSet" }, { "type": "null" }]
        },
        "rules": {
          "description": "List of rules",
          "anyOf": [{ "$ref": "#/definitions/Rules" }, { "type": "null" }]
        }
      },
      "additionalProperties": false
    },
    "Modifiers": {
      "type": "array",
      "items": { "$ref": "#/definitions/RestrictedModifier" },
      "uniqueItems": true
    },
    "NamingConventionConfiguration": {
      "anyOf": [
        { "$ref": "#/definitions/RulePlainConfiguration" },
        { "$ref": "#/definitions/RuleWithNamingConventionOptions" }
      ]
    },
    "NamingConventionOptions": {
      "description": "Rule's options.",
      "type": "object",
      "properties": {
        "conventions": {
          "description": "Custom conventions.",
          "type": "array",
          "items": { "$ref": "#/definitions/Convention" }
        },
        "enumMemberCase": {
          "description": "Allowed cases for _TypeScript_ `enum` member names.",
          "allOf": [{ "$ref": "#/definitions/Format" }]
        },
        "requireAscii": {
          "description": "If `false`, then non-ASCII characters are allowed.",
          "type": "boolean"
        },
        "strictCase": {
          "description": "If `false`, then consecutive uppercase are allowed in _camel_ and _pascal_ cases. This does not affect other [Case].",
          "type": "boolean"
        }
      },
      "additionalProperties": false
    },
    "NoConsoleConfiguration": {
      "anyOf": [
        { "$ref": "#/definitions/RulePlainConfiguration" },
        { "$ref": "#/definitions/RuleWithNoConsoleOptions" }
      ]
    },
    "NoConsoleOptions": {
      "type": "object",
      "required": ["allow"],
      "properties": {
        "allow": {
          "description": "Allowed calls on the console object.",
          "type": "array",
          "items": { "type": "string" }
        }
      },
      "additionalProperties": false
    },
    "NoDoubleEqualsConfiguration": {
      "anyOf": [
        { "$ref": "#/definitions/RulePlainConfiguration" },
        { "$ref": "#/definitions/RuleWithNoDoubleEqualsOptions" }
      ]
    },
    "NoDoubleEqualsOptions": {
      "description": "Rule's options",
      "type": "object",
      "properties": {
        "ignoreNull": {
          "description": "If `true`, an exception is made when comparing with `null`, as it's often relied on to check both for `null` or `undefined`.\n\nIf `false`, no such exception will be made.",
          "type": "boolean"
        }
      },
      "additionalProperties": false
    },
    "NoLabelWithoutControlConfiguration": {
      "anyOf": [
        { "$ref": "#/definitions/RulePlainConfiguration" },
        { "$ref": "#/definitions/RuleWithNoLabelWithoutControlOptions" }
      ]
    },
    "NoLabelWithoutControlOptions": {
      "type": "object",
      "properties": {
        "inputComponents": {
          "description": "Array of component names that should be considered the same as an `input` element.",
          "default": [],
          "type": "array",
          "items": { "type": "string" }
        },
        "labelAttributes": {
          "description": "Array of attributes that should be treated as the `label` accessible text content.",
          "default": [],
          "type": "array",
          "items": { "type": "string" }
        },
        "labelComponents": {
          "description": "Array of component names that should be considered the same as a `label` element.",
          "default": [],
          "type": "array",
          "items": { "type": "string" }
        }
      },
      "additionalProperties": false
    },
    "NoRestrictedTypesConfiguration": {
      "anyOf": [
        { "$ref": "#/definitions/RulePlainConfiguration" },
        { "$ref": "#/definitions/RuleWithNoRestrictedTypesOptions" }
      ]
    },
    "NoRestrictedTypesOptions": {
      "type": "object",
      "properties": {
        "types": {
          "default": {},
          "type": "object",
          "additionalProperties": {
            "$ref": "#/definitions/CustomRestrictedType"
          }
        }
      },
      "additionalProperties": false
    },
    "NoSecretsConfiguration": {
      "anyOf": [
        { "$ref": "#/definitions/RulePlainConfiguration" },
        { "$ref": "#/definitions/RuleWithNoSecretsOptions" }
      ]
    },
    "NoSecretsOptions": {
      "type": "object",
      "properties": {
        "entropyThreshold": {
          "description": "Set entropy threshold (default is 41).",
          "type": ["integer", "null"],
          "format": "uint16",
          "minimum": 0.0
        }
      },
      "additionalProperties": false
    },
    "Nursery": {
      "description": "A list of rules that belong to this group",
      "type": "object",
      "properties": {
        "all": {
          "description": "It enables ALL rules for this group.",
          "type": ["boolean", "null"]
        },
        "noCommonJs": {
          "description": "Disallow use of CommonJs module system in favor of ESM style imports.",
          "anyOf": [
            { "$ref": "#/definitions/RuleConfiguration" },
            { "type": "null" }
          ]
        },
        "noDescendingSpecificity": {
          "description": "Disallow a lower specificity selector from coming after a higher specificity selector.",
          "anyOf": [
            { "$ref": "#/definitions/RuleConfiguration" },
            { "type": "null" }
          ]
        },
        "noDocumentCookie": {
          "description": "Disallow direct assignments to document.cookie.",
          "anyOf": [
            { "$ref": "#/definitions/RuleConfiguration" },
            { "type": "null" }
          ]
        },
        "noDocumentImportInPage": {
          "description": "Prevents importing next/document outside of pages/_document.jsx in Next.js projects.",
          "anyOf": [
            { "$ref": "#/definitions/RuleConfiguration" },
            { "type": "null" }
          ]
        },
        "noDuplicateCustomProperties": {
          "description": "Disallow duplicate custom properties within declaration blocks.",
          "anyOf": [
            { "$ref": "#/definitions/RuleConfiguration" },
            { "type": "null" }
          ]
        },
        "noDuplicateElseIf": {
          "description": "Disallow duplicate conditions in if-else-if chains",
          "anyOf": [
            { "$ref": "#/definitions/RuleConfiguration" },
            { "type": "null" }
          ]
        },
        "noDuplicateProperties": {
          "description": "Disallow duplicate properties within declaration blocks.",
          "anyOf": [
            { "$ref": "#/definitions/RuleConfiguration" },
            { "type": "null" }
          ]
        },
        "noDuplicatedFields": {
          "description": "No duplicated fields in GraphQL operations.",
          "anyOf": [
            { "$ref": "#/definitions/RuleConfiguration" },
            { "type": "null" }
          ]
        },
        "noDynamicNamespaceImportAccess": {
          "description": "Disallow accessing namespace imports dynamically.",
          "anyOf": [
            { "$ref": "#/definitions/RuleConfiguration" },
            { "type": "null" }
          ]
        },
        "noEnum": {
          "description": "Disallow TypeScript enum.",
          "anyOf": [
            { "$ref": "#/definitions/RuleConfiguration" },
            { "type": "null" }
          ]
        },
        "noExportedImports": {
          "description": "Disallow exporting an imported variable.",
          "anyOf": [
            { "$ref": "#/definitions/RuleConfiguration" },
            { "type": "null" }
          ]
        },
        "noHeadElement": {
          "description": "Prevent usage of \\<head> element in a Next.js project.",
          "anyOf": [
            { "$ref": "#/definitions/RuleConfiguration" },
            { "type": "null" }
          ]
        },
        "noHeadImportInDocument": {
          "description": "Prevent using the next/head module in pages/_document.js on Next.js projects.",
          "anyOf": [
            { "$ref": "#/definitions/RuleConfiguration" },
            { "type": "null" }
          ]
        },
        "noImgElement": {
          "description": "Prevent usage of \\<img> element in a Next.js project.",
          "anyOf": [
            { "$ref": "#/definitions/RuleConfiguration" },
            { "type": "null" }
          ]
        },
        "noIrregularWhitespace": {
          "description": "Disallows the use of irregular whitespace characters.",
          "anyOf": [
            { "$ref": "#/definitions/RuleConfiguration" },
            { "type": "null" }
          ]
        },
        "noMissingVarFunction": {
          "description": "Disallow missing var function for css variables.",
          "anyOf": [
            { "$ref": "#/definitions/RuleConfiguration" },
            { "type": "null" }
          ]
        },
        "noNestedTernary": {
          "description": "Disallow nested ternary expressions.",
          "anyOf": [
            { "$ref": "#/definitions/RuleConfiguration" },
            { "type": "null" }
          ]
        },
        "noOctalEscape": {
          "description": "Disallow octal escape sequences in string literals",
          "anyOf": [
            { "$ref": "#/definitions/RuleConfiguration" },
            { "type": "null" }
          ]
        },
        "noProcessEnv": {
          "description": "Disallow the use of process.env.",
          "anyOf": [
            { "$ref": "#/definitions/RuleConfiguration" },
            { "type": "null" }
          ]
        },
        "noRestrictedImports": {
          "description": "Disallow specified modules when loaded by import or require.",
          "anyOf": [
            { "$ref": "#/definitions/RestrictedImportsConfiguration" },
            { "type": "null" }
          ]
        },
        "noRestrictedTypes": {
          "description": "Disallow user defined types.",
          "anyOf": [
            { "$ref": "#/definitions/NoRestrictedTypesConfiguration" },
            { "type": "null" }
          ]
        },
        "noSecrets": {
          "description": "Disallow usage of sensitive data such as API keys and tokens.",
          "anyOf": [
            { "$ref": "#/definitions/NoSecretsConfiguration" },
            { "type": "null" }
          ]
        },
        "noStaticElementInteractions": {
          "description": "Enforce that static, visible elements (such as \\<div>) that have click handlers use the valid role attribute.",
          "anyOf": [
            { "$ref": "#/definitions/RuleConfiguration" },
            { "type": "null" }
          ]
        },
        "noSubstr": {
          "description": "Enforce the use of String.slice() over String.substr() and String.substring().",
          "anyOf": [
            { "$ref": "#/definitions/RuleFixConfiguration" },
            { "type": "null" }
          ]
        },
        "noTemplateCurlyInString": {
          "description": "Disallow template literal placeholder syntax in regular strings.",
          "anyOf": [
            { "$ref": "#/definitions/RuleConfiguration" },
            { "type": "null" }
          ]
        },
        "noUnknownPseudoClass": {
          "description": "Disallow unknown pseudo-class selectors.",
          "anyOf": [
            { "$ref": "#/definitions/RuleConfiguration" },
            { "type": "null" }
          ]
        },
        "noUnknownPseudoElement": {
          "description": "Disallow unknown pseudo-element selectors.",
          "anyOf": [
            { "$ref": "#/definitions/RuleConfiguration" },
            { "type": "null" }
          ]
        },
        "noUnknownTypeSelector": {
          "description": "Disallow unknown type selectors.",
          "anyOf": [
            { "$ref": "#/definitions/RuleConfiguration" },
            { "type": "null" }
          ]
        },
        "noUselessEscapeInRegex": {
          "description": "Disallow unnecessary escape sequence in regular expression literals.",
          "anyOf": [
            { "$ref": "#/definitions/RuleFixConfiguration" },
            { "type": "null" }
          ]
        },
        "noUselessStringRaw": {
          "description": "Disallow unnecessary String.raw function in template string literals without any escape sequence.",
          "anyOf": [
            { "$ref": "#/definitions/RuleConfiguration" },
            { "type": "null" }
          ]
        },
        "noUselessUndefined": {
          "description": "Disallow the use of useless undefined.",
          "anyOf": [
            { "$ref": "#/definitions/RuleFixConfiguration" },
            { "type": "null" }
          ]
        },
        "noValueAtRule": {
          "description": "Disallow use of @value rule in css modules.",
          "anyOf": [
            { "$ref": "#/definitions/RuleConfiguration" },
            { "type": "null" }
          ]
        },
        "recommended": {
          "description": "It enables the recommended rules for this group",
          "type": ["boolean", "null"]
        },
        "useAdjacentOverloadSignatures": {
          "description": "Disallow the use of overload signatures that are not next to each other.",
          "anyOf": [
            { "$ref": "#/definitions/RuleConfiguration" },
            { "type": "null" }
          ]
        },
        "useAriaPropsSupportedByRole": {
          "description": "Enforce that ARIA properties are valid for the roles that are supported by the element.",
          "anyOf": [
            { "$ref": "#/definitions/RuleConfiguration" },
            { "type": "null" }
          ]
        },
        "useAtIndex": {
          "description": "Use at() instead of integer index access.",
          "anyOf": [
            { "$ref": "#/definitions/RuleFixConfiguration" },
            { "type": "null" }
          ]
        },
        "useCollapsedIf": {
          "description": "Enforce using single if instead of nested if clauses.",
          "anyOf": [
            { "$ref": "#/definitions/RuleFixConfiguration" },
            { "type": "null" }
          ]
        },
        "useComponentExportOnlyModules": {
          "description": "Enforce declaring components only within modules that export React Components exclusively.",
          "anyOf": [
            {
              "$ref": "#/definitions/UseComponentExportOnlyModulesConfiguration"
            },
            { "type": "null" }
          ]
        },
        "useConsistentCurlyBraces": {
          "description": "This rule enforces consistent use of curly braces inside JSX attributes and JSX children.",
          "anyOf": [
            { "$ref": "#/definitions/RuleFixConfiguration" },
            { "type": "null" }
          ]
        },
        "useConsistentMemberAccessibility": {
          "description": "Require consistent accessibility modifiers on class properties and methods.",
          "anyOf": [
            {
              "$ref": "#/definitions/ConsistentMemberAccessibilityConfiguration"
            },
            { "type": "null" }
          ]
        },
        "useDeprecatedReason": {
          "description": "Require specifying the reason argument when using @deprecated directive",
          "anyOf": [
            { "$ref": "#/definitions/RuleConfiguration" },
            { "type": "null" }
          ]
        },
        "useExplicitType": {
          "description": "Require explicit return types on functions and class methods.",
          "anyOf": [
            { "$ref": "#/definitions/RuleConfiguration" },
            { "type": "null" }
          ]
        },
        "useGoogleFontDisplay": {
          "description": "Enforces the use of a recommended display strategy with Google Fonts.",
          "anyOf": [
            { "$ref": "#/definitions/RuleConfiguration" },
            { "type": "null" }
          ]
        },
        "useGoogleFontPreconnect": {
          "description": "Ensure the preconnect attribute is used when using Google Fonts.",
          "anyOf": [
            { "$ref": "#/definitions/RuleFixConfiguration" },
            { "type": "null" }
          ]
        },
        "useGuardForIn": {
          "description": "Require for-in loops to include an if statement.",
          "anyOf": [
            { "$ref": "#/definitions/RuleConfiguration" },
            { "type": "null" }
          ]
        },
        "useImportRestrictions": {
          "description": "Disallows package private imports.",
          "anyOf": [
            { "$ref": "#/definitions/RuleConfiguration" },
            { "type": "null" }
          ]
        },
        "useNamedOperation": {
          "description": "Enforce specifying the name of GraphQL operations.",
          "anyOf": [
            { "$ref": "#/definitions/RuleFixConfiguration" },
            { "type": "null" }
          ]
        },
        "useParseIntRadix": {
          "description": "Enforce the consistent use of the radix argument when using parseInt().",
          "anyOf": [
            { "$ref": "#/definitions/UseParseIntRadixConfiguration" },
            { "type": "null" }
          ]
        },
        "useSortedClasses": {
          "description": "Enforce the sorting of CSS utility classes.",
          "anyOf": [
            { "$ref": "#/definitions/UtilityClassSortingConfiguration" },
            { "type": "null" }
          ]
        },
        "useStrictMode": {
          "description": "Enforce the use of the directive \"use strict\" in script files.",
          "anyOf": [
            { "$ref": "#/definitions/RuleFixConfiguration" },
            { "type": "null" }
          ]
        },
        "useTrimStartEnd": {
          "description": "Enforce the use of String.trimStart() and String.trimEnd() over String.trimLeft() and String.trimRight().",
          "anyOf": [
            { "$ref": "#/definitions/RuleFixConfiguration" },
            { "type": "null" }
          ]
        },
        "useValidAutocomplete": {
          "description": "Use valid values for the autocomplete attribute on input elements.",
          "anyOf": [
            { "$ref": "#/definitions/UseValidAutocompleteConfiguration" },
            { "type": "null" }
          ]
        }
      },
      "additionalProperties": false
    },
    "OrganizeImports": {
      "type": "object",
      "properties": {
        "enabled": {
          "description": "Enables the organization of imports",
          "type": ["boolean", "null"]
        },
        "ignore": {
          "description": "A list of Unix shell style patterns. The formatter will ignore files/folders that will match these patterns.",
          "anyOf": [{ "$ref": "#/definitions/StringSet" }, { "type": "null" }]
        },
        "include": {
          "description": "A list of Unix shell style patterns. The formatter will include files/folders that will match these patterns.",
          "anyOf": [{ "$ref": "#/definitions/StringSet" }, { "type": "null" }]
        }
      },
      "additionalProperties": false
    },
    "OverrideFormatterConfiguration": {
      "type": "object",
      "properties": {
        "attributePosition": {
          "description": "The attribute position style.",
          "anyOf": [
            { "$ref": "#/definitions/AttributePosition" },
            { "type": "null" }
          ]
        },
        "bracketSpacing": {
          "description": "Whether to insert spaces around brackets in object literals. Defaults to true.",
          "anyOf": [
            { "$ref": "#/definitions/BracketSpacing" },
            { "type": "null" }
          ]
        },
        "enabled": { "type": ["boolean", "null"] },
        "formatWithErrors": {
          "description": "Stores whether formatting should be allowed to proceed if a given file has syntax errors",
          "type": ["boolean", "null"]
        },
        "indentSize": {
          "description": "The size of the indentation, 2 by default (deprecated, use `indent-width`)",
          "anyOf": [{ "$ref": "#/definitions/IndentWidth" }, { "type": "null" }]
        },
        "indentStyle": {
          "description": "The indent style.",
          "anyOf": [{ "$ref": "#/definitions/IndentStyle" }, { "type": "null" }]
        },
        "indentWidth": {
          "description": "The size of the indentation, 2 by default",
          "anyOf": [{ "$ref": "#/definitions/IndentWidth" }, { "type": "null" }]
        },
        "lineEnding": {
          "description": "The type of line ending.",
          "anyOf": [{ "$ref": "#/definitions/LineEnding" }, { "type": "null" }]
        },
        "lineWidth": {
          "description": "What's the max width of a line. Defaults to 80.",
          "anyOf": [{ "$ref": "#/definitions/LineWidth" }, { "type": "null" }]
        }
      },
      "additionalProperties": false
    },
    "OverrideLinterConfiguration": {
      "type": "object",
      "properties": {
        "enabled": {
          "description": "if `false`, it disables the feature and the linter won't be executed. `true` by default",
          "type": ["boolean", "null"]
        },
        "rules": {
          "description": "List of rules",
          "anyOf": [{ "$ref": "#/definitions/Rules" }, { "type": "null" }]
        }
      },
      "additionalProperties": false
    },
    "OverrideOrganizeImportsConfiguration": {
      "type": "object",
      "properties": {
        "enabled": {
          "description": "if `false`, it disables the feature and the linter won't be executed. `true` by default",
          "type": ["boolean", "null"]
        }
      },
      "additionalProperties": false
    },
    "OverridePattern": {
      "type": "object",
      "properties": {
        "css": {
          "description": "Specific configuration for the Css language",
          "anyOf": [
            { "$ref": "#/definitions/CssConfiguration" },
            { "type": "null" }
          ]
        },
        "formatter": {
          "description": "Specific configuration for the Json language",
          "anyOf": [
            { "$ref": "#/definitions/OverrideFormatterConfiguration" },
            { "type": "null" }
          ]
        },
        "graphql": {
          "description": "Specific configuration for the Graphql language",
          "anyOf": [
            { "$ref": "#/definitions/GraphqlConfiguration" },
            { "type": "null" }
          ]
        },
        "ignore": {
          "description": "A list of Unix shell style patterns. The formatter will ignore files/folders that will match these patterns.",
          "anyOf": [{ "$ref": "#/definitions/StringSet" }, { "type": "null" }]
        },
        "include": {
          "description": "A list of Unix shell style patterns. The formatter will include files/folders that will match these patterns.",
          "anyOf": [{ "$ref": "#/definitions/StringSet" }, { "type": "null" }]
        },
        "javascript": {
          "description": "Specific configuration for the JavaScript language",
          "anyOf": [
            { "$ref": "#/definitions/JavascriptConfiguration" },
            { "type": "null" }
          ]
        },
        "json": {
          "description": "Specific configuration for the Json language",
          "anyOf": [
            { "$ref": "#/definitions/JsonConfiguration" },
            { "type": "null" }
          ]
        },
        "linter": {
          "description": "Specific configuration for the Json language",
          "anyOf": [
            { "$ref": "#/definitions/OverrideLinterConfiguration" },
            { "type": "null" }
          ]
        },
        "organizeImports": {
          "description": "Specific configuration for the Json language",
          "anyOf": [
            { "$ref": "#/definitions/OverrideOrganizeImportsConfiguration" },
            { "type": "null" }
          ]
        }
      },
      "additionalProperties": false
    },
    "Overrides": {
      "type": "array",
      "items": { "$ref": "#/definitions/OverridePattern" }
    },
    "Performance": {
      "description": "A list of rules that belong to this group",
      "type": "object",
      "properties": {
        "all": {
          "description": "It enables ALL rules for this group.",
          "type": ["boolean", "null"]
        },
        "noAccumulatingSpread": {
          "description": "Disallow the use of spread (...) syntax on accumulators.",
          "anyOf": [
            { "$ref": "#/definitions/RuleConfiguration" },
            { "type": "null" }
          ]
        },
        "noBarrelFile": {
          "description": "Disallow the use of barrel file.",
          "anyOf": [
            { "$ref": "#/definitions/RuleConfiguration" },
            { "type": "null" }
          ]
        },
        "noDelete": {
          "description": "Disallow the use of the delete operator.",
          "anyOf": [
            { "$ref": "#/definitions/RuleFixConfiguration" },
            { "type": "null" }
          ]
        },
        "noReExportAll": {
          "description": "Avoid re-export all.",
          "anyOf": [
            { "$ref": "#/definitions/RuleConfiguration" },
            { "type": "null" }
          ]
        },
        "recommended": {
          "description": "It enables the recommended rules for this group",
          "type": ["boolean", "null"]
        },
        "useTopLevelRegex": {
          "description": "Require regex literals to be declared at the top level.",
          "anyOf": [
            { "$ref": "#/definitions/RuleConfiguration" },
            { "type": "null" }
          ]
        }
      },
      "additionalProperties": false
    },
    "QuoteProperties": { "type": "string", "enum": ["asNeeded", "preserve"] },
    "QuoteStyle": { "type": "string", "enum": ["double", "single"] },
    "Regex": { "type": "string" },
    "RestrictedGlobalsConfiguration": {
      "anyOf": [
        { "$ref": "#/definitions/RulePlainConfiguration" },
        { "$ref": "#/definitions/RuleWithRestrictedGlobalsOptions" }
      ]
    },
    "RestrictedGlobalsOptions": {
      "description": "Options for the rule `noRestrictedGlobals`.",
      "type": "object",
      "properties": {
        "deniedGlobals": {
          "description": "A list of names that should trigger the rule",
          "type": "array",
          "items": { "type": "string" }
        }
      },
      "additionalProperties": false
    },
    "RestrictedImportsConfiguration": {
      "anyOf": [
        { "$ref": "#/definitions/RulePlainConfiguration" },
        { "$ref": "#/definitions/RuleWithRestrictedImportsOptions" }
      ]
    },
    "RestrictedImportsOptions": {
      "description": "Options for the rule `noRestrictedImports`.",
      "type": "object",
      "properties": {
        "paths": {
          "description": "A list of names that should trigger the rule",
          "type": "object",
          "additionalProperties": { "type": "string" }
        }
      },
      "additionalProperties": false
    },
    "RestrictedModifier": {
      "type": "string",
      "enum": ["abstract", "private", "protected", "readonly", "static"]
    },
    "RuleAssistConfiguration": { "type": "string", "enum": ["on", "off"] },
    "RuleConfiguration": {
      "anyOf": [
        { "$ref": "#/definitions/RulePlainConfiguration" },
        { "$ref": "#/definitions/RuleWithNoOptions" }
      ]
    },
    "RuleFixConfiguration": {
      "anyOf": [
        { "$ref": "#/definitions/RulePlainConfiguration" },
        { "$ref": "#/definitions/RuleWithFixNoOptions" }
      ]
    },
    "RulePlainConfiguration": {
      "type": "string",
      "enum": ["warn", "error", "info", "off"]
    },
    "RuleWithAllowDomainOptions": {
      "type": "object",
      "required": ["level"],
      "properties": {
        "fix": {
          "description": "The kind of the code actions emitted by the rule",
          "anyOf": [{ "$ref": "#/definitions/FixKind" }, { "type": "null" }]
        },
        "level": {
          "description": "The severity of the emitted diagnostics by the rule",
          "allOf": [{ "$ref": "#/definitions/RulePlainConfiguration" }]
        },
        "options": {
          "description": "Rule's options",
          "allOf": [{ "$ref": "#/definitions/AllowDomainOptions" }]
        }
      },
      "additionalProperties": false
    },
    "RuleWithComplexityOptions": {
      "type": "object",
      "required": ["level"],
      "properties": {
        "level": {
          "description": "The severity of the emitted diagnostics by the rule",
          "allOf": [{ "$ref": "#/definitions/RulePlainConfiguration" }]
        },
        "options": {
          "description": "Rule's options",
          "allOf": [{ "$ref": "#/definitions/ComplexityOptions" }]
        }
      },
      "additionalProperties": false
    },
    "RuleWithConsistentArrayTypeOptions": {
      "type": "object",
      "required": ["level"],
      "properties": {
        "fix": {
          "description": "The kind of the code actions emitted by the rule",
          "anyOf": [{ "$ref": "#/definitions/FixKind" }, { "type": "null" }]
        },
        "level": {
          "description": "The severity of the emitted diagnostics by the rule",
          "allOf": [{ "$ref": "#/definitions/RulePlainConfiguration" }]
        },
        "options": {
          "description": "Rule's options",
          "allOf": [{ "$ref": "#/definitions/ConsistentArrayTypeOptions" }]
        }
      },
      "additionalProperties": false
    },
    "RuleWithConsistentMemberAccessibilityOptions": {
      "type": "object",
      "required": ["level"],
      "properties": {
        "level": {
          "description": "The severity of the emitted diagnostics by the rule",
          "allOf": [{ "$ref": "#/definitions/RulePlainConfiguration" }]
        },
        "options": {
          "description": "Rule's options",
          "allOf": [
            { "$ref": "#/definitions/ConsistentMemberAccessibilityOptions" }
          ]
        }
      },
      "additionalProperties": false
    },
    "RuleWithDeprecatedHooksOptions": {
      "type": "object",
      "required": ["level"],
      "properties": {
        "level": {
          "description": "The severity of the emitted diagnostics by the rule",
          "allOf": [{ "$ref": "#/definitions/RulePlainConfiguration" }]
        },
        "options": {
          "description": "Rule's options",
          "allOf": [{ "$ref": "#/definitions/DeprecatedHooksOptions" }]
        }
      },
      "additionalProperties": false
    },
    "RuleWithFilenamingConventionOptions": {
      "type": "object",
      "required": ["level"],
      "properties": {
        "level": {
          "description": "The severity of the emitted diagnostics by the rule",
          "allOf": [{ "$ref": "#/definitions/RulePlainConfiguration" }]
        },
        "options": {
          "description": "Rule's options",
          "allOf": [{ "$ref": "#/definitions/FilenamingConventionOptions" }]
        }
      },
      "additionalProperties": false
    },
    "RuleWithFixNoOptions": {
      "type": "object",
      "required": ["level"],
      "properties": {
        "fix": {
          "description": "The kind of the code actions emitted by the rule",
          "anyOf": [{ "$ref": "#/definitions/FixKind" }, { "type": "null" }]
        },
        "level": {
          "description": "The severity of the emitted diagnostics by the rule",
          "allOf": [{ "$ref": "#/definitions/RulePlainConfiguration" }]
        }
      },
      "additionalProperties": false
    },
    "RuleWithNamingConventionOptions": {
      "type": "object",
      "required": ["level"],
      "properties": {
        "fix": {
          "description": "The kind of the code actions emitted by the rule",
          "anyOf": [{ "$ref": "#/definitions/FixKind" }, { "type": "null" }]
        },
        "level": {
          "description": "The severity of the emitted diagnostics by the rule",
          "allOf": [{ "$ref": "#/definitions/RulePlainConfiguration" }]
        },
        "options": {
          "description": "Rule's options",
          "allOf": [{ "$ref": "#/definitions/NamingConventionOptions" }]
        }
      },
      "additionalProperties": false
    },
    "RuleWithNoConsoleOptions": {
      "type": "object",
      "required": ["level"],
      "properties": {
        "fix": {
          "description": "The kind of the code actions emitted by the rule",
          "anyOf": [{ "$ref": "#/definitions/FixKind" }, { "type": "null" }]
        },
        "level": {
          "description": "The severity of the emitted diagnostics by the rule",
          "allOf": [{ "$ref": "#/definitions/RulePlainConfiguration" }]
        },
        "options": {
          "description": "Rule's options",
          "allOf": [{ "$ref": "#/definitions/NoConsoleOptions" }]
        }
      },
      "additionalProperties": false
    },
    "RuleWithNoDoubleEqualsOptions": {
      "type": "object",
      "required": ["level"],
      "properties": {
        "fix": {
          "description": "The kind of the code actions emitted by the rule",
          "anyOf": [{ "$ref": "#/definitions/FixKind" }, { "type": "null" }]
        },
        "level": {
          "description": "The severity of the emitted diagnostics by the rule",
          "allOf": [{ "$ref": "#/definitions/RulePlainConfiguration" }]
        },
        "options": {
          "description": "Rule's options",
          "allOf": [{ "$ref": "#/definitions/NoDoubleEqualsOptions" }]
        }
      },
      "additionalProperties": false
    },
    "RuleWithNoLabelWithoutControlOptions": {
      "type": "object",
      "required": ["level"],
      "properties": {
        "level": {
          "description": "The severity of the emitted diagnostics by the rule",
          "allOf": [{ "$ref": "#/definitions/RulePlainConfiguration" }]
        },
        "options": {
          "description": "Rule's options",
          "allOf": [{ "$ref": "#/definitions/NoLabelWithoutControlOptions" }]
        }
      },
      "additionalProperties": false
    },
    "RuleWithNoOptions": {
      "type": "object",
      "required": ["level"],
      "properties": {
        "level": {
          "description": "The severity of the emitted diagnostics by the rule",
          "allOf": [{ "$ref": "#/definitions/RulePlainConfiguration" }]
        }
      },
      "additionalProperties": false
    },
    "RuleWithNoRestrictedTypesOptions": {
      "type": "object",
      "required": ["level"],
      "properties": {
        "fix": {
          "description": "The kind of the code actions emitted by the rule",
          "anyOf": [{ "$ref": "#/definitions/FixKind" }, { "type": "null" }]
        },
        "level": {
          "description": "The severity of the emitted diagnostics by the rule",
          "allOf": [{ "$ref": "#/definitions/RulePlainConfiguration" }]
        },
        "options": {
          "description": "Rule's options",
          "allOf": [{ "$ref": "#/definitions/NoRestrictedTypesOptions" }]
        }
      },
      "additionalProperties": false
    },
    "RuleWithNoSecretsOptions": {
      "type": "object",
      "required": ["level"],
      "properties": {
        "level": {
          "description": "The severity of the emitted diagnostics by the rule",
          "allOf": [{ "$ref": "#/definitions/RulePlainConfiguration" }]
        },
        "options": {
          "description": "Rule's options",
          "allOf": [{ "$ref": "#/definitions/NoSecretsOptions" }]
        }
      },
      "additionalProperties": false
    },
    "RuleWithRestrictedGlobalsOptions": {
      "type": "object",
      "required": ["level"],
      "properties": {
        "level": {
          "description": "The severity of the emitted diagnostics by the rule",
          "allOf": [{ "$ref": "#/definitions/RulePlainConfiguration" }]
        },
        "options": {
          "description": "Rule's options",
          "allOf": [{ "$ref": "#/definitions/RestrictedGlobalsOptions" }]
        }
      },
      "additionalProperties": false
    },
    "RuleWithRestrictedImportsOptions": {
      "type": "object",
      "required": ["level"],
      "properties": {
        "level": {
          "description": "The severity of the emitted diagnostics by the rule",
          "allOf": [{ "$ref": "#/definitions/RulePlainConfiguration" }]
        },
        "options": {
          "description": "Rule's options",
          "allOf": [{ "$ref": "#/definitions/RestrictedImportsOptions" }]
        }
      },
      "additionalProperties": false
    },
    "RuleWithUseComponentExportOnlyModulesOptions": {
      "type": "object",
      "required": ["level"],
      "properties": {
        "level": {
          "description": "The severity of the emitted diagnostics by the rule",
          "allOf": [{ "$ref": "#/definitions/RulePlainConfiguration" }]
        },
        "options": {
          "description": "Rule's options",
          "allOf": [
            { "$ref": "#/definitions/UseComponentExportOnlyModulesOptions" }
          ]
        }
      },
      "additionalProperties": false
    },
    "RuleWithUseExhaustiveDependenciesOptions": {
      "type": "object",
      "required": ["level"],
      "properties": {
        "level": {
          "description": "The severity of the emitted diagnostics by the rule",
          "allOf": [{ "$ref": "#/definitions/RulePlainConfiguration" }]
        },
        "options": {
          "description": "Rule's options",
          "allOf": [
            { "$ref": "#/definitions/UseExhaustiveDependenciesOptions" }
          ]
        }
      },
      "additionalProperties": false
    },
    "RuleWithUseImportExtensionsOptions": {
      "type": "object",
      "required": ["level"],
      "properties": {
        "fix": {
          "description": "The kind of the code actions emitted by the rule",
          "anyOf": [{ "$ref": "#/definitions/FixKind" }, { "type": "null" }]
        },
        "level": {
          "description": "The severity of the emitted diagnostics by the rule",
          "allOf": [{ "$ref": "#/definitions/RulePlainConfiguration" }]
        },
        "options": {
          "description": "Rule's options",
          "allOf": [{ "$ref": "#/definitions/UseImportExtensionsOptions" }]
        }
      },
      "additionalProperties": false
    },
    "RuleWithUseParseIntRadixOptions": {
      "type": "object",
      "required": ["level"],
      "properties": {
        "fix": {
          "description": "The kind of the code actions emitted by the rule",
          "anyOf": [{ "$ref": "#/definitions/FixKind" }, { "type": "null" }]
        },
        "level": {
          "description": "The severity of the emitted diagnostics by the rule",
          "allOf": [{ "$ref": "#/definitions/RulePlainConfiguration" }]
        },
        "options": {
          "description": "Rule's options",
          "allOf": [{ "$ref": "#/definitions/UseParseIntRadixOptions" }]
        }
      },
      "additionalProperties": false
    },
    "RuleWithUseSelfClosingElementsOptions": {
      "type": "object",
      "required": ["level"],
      "properties": {
        "fix": {
          "description": "The kind of the code actions emitted by the rule",
          "anyOf": [{ "$ref": "#/definitions/FixKind" }, { "type": "null" }]
        },
        "level": {
          "description": "The severity of the emitted diagnostics by the rule",
          "allOf": [{ "$ref": "#/definitions/RulePlainConfiguration" }]
        },
        "options": {
          "description": "Rule's options",
          "allOf": [{ "$ref": "#/definitions/UseSelfClosingElementsOptions" }]
        }
      },
      "additionalProperties": false
    },
    "RuleWithUseValidAutocompleteOptions": {
      "type": "object",
      "required": ["level"],
      "properties": {
        "level": {
          "description": "The severity of the emitted diagnostics by the rule",
          "allOf": [{ "$ref": "#/definitions/RulePlainConfiguration" }]
        },
        "options": {
          "description": "Rule's options",
          "allOf": [{ "$ref": "#/definitions/UseValidAutocompleteOptions" }]
        }
      },
      "additionalProperties": false
    },
    "RuleWithUtilityClassSortingOptions": {
      "type": "object",
      "required": ["level"],
      "properties": {
        "fix": {
          "description": "The kind of the code actions emitted by the rule",
          "anyOf": [{ "$ref": "#/definitions/FixKind" }, { "type": "null" }]
        },
        "level": {
          "description": "The severity of the emitted diagnostics by the rule",
          "allOf": [{ "$ref": "#/definitions/RulePlainConfiguration" }]
        },
        "options": {
          "description": "Rule's options",
          "allOf": [{ "$ref": "#/definitions/UtilityClassSortingOptions" }]
        }
      },
      "additionalProperties": false
    },
    "RuleWithValidAriaRoleOptions": {
      "type": "object",
      "required": ["level"],
      "properties": {
        "fix": {
          "description": "The kind of the code actions emitted by the rule",
          "anyOf": [{ "$ref": "#/definitions/FixKind" }, { "type": "null" }]
        },
        "level": {
          "description": "The severity of the emitted diagnostics by the rule",
          "allOf": [{ "$ref": "#/definitions/RulePlainConfiguration" }]
        },
        "options": {
          "description": "Rule's options",
          "allOf": [{ "$ref": "#/definitions/ValidAriaRoleOptions" }]
        }
      },
      "additionalProperties": false
    },
    "Rules": {
      "type": "object",
      "properties": {
        "a11y": {
          "anyOf": [{ "$ref": "#/definitions/A11y" }, { "type": "null" }]
        },
        "all": {
          "description": "It enables ALL rules. The rules that belong to `nursery` won't be enabled.",
          "type": ["boolean", "null"]
        },
        "complexity": {
          "anyOf": [{ "$ref": "#/definitions/Complexity" }, { "type": "null" }]
        },
        "correctness": {
          "anyOf": [{ "$ref": "#/definitions/Correctness" }, { "type": "null" }]
        },
        "nursery": {
          "anyOf": [{ "$ref": "#/definitions/Nursery" }, { "type": "null" }]
        },
        "performance": {
          "anyOf": [{ "$ref": "#/definitions/Performance" }, { "type": "null" }]
        },
        "recommended": {
          "description": "It enables the lint rules recommended by Biome. `true` by default.",
          "type": ["boolean", "null"]
        },
        "security": {
          "anyOf": [{ "$ref": "#/definitions/Security" }, { "type": "null" }]
        },
        "style": {
          "anyOf": [{ "$ref": "#/definitions/Style" }, { "type": "null" }]
        },
        "suspicious": {
          "anyOf": [{ "$ref": "#/definitions/Suspicious" }, { "type": "null" }]
        }
      },
      "additionalProperties": false
    },
    "Scope": { "type": "string", "enum": ["any", "global"] },
    "Security": {
      "description": "A list of rules that belong to this group",
      "type": "object",
      "properties": {
        "all": {
          "description": "It enables ALL rules for this group.",
          "type": ["boolean", "null"]
        },
        "noDangerouslySetInnerHtml": {
          "description": "Prevent the usage of dangerous JSX props",
          "anyOf": [
            { "$ref": "#/definitions/RuleConfiguration" },
            { "type": "null" }
          ]
        },
        "noDangerouslySetInnerHtmlWithChildren": {
          "description": "Report when a DOM element or a component uses both children and dangerouslySetInnerHTML prop.",
          "anyOf": [
            { "$ref": "#/definitions/RuleConfiguration" },
            { "type": "null" }
          ]
        },
        "noGlobalEval": {
          "description": "Disallow the use of global eval().",
          "anyOf": [
            { "$ref": "#/definitions/RuleConfiguration" },
            { "type": "null" }
          ]
        },
        "recommended": {
          "description": "It enables the recommended rules for this group",
          "type": ["boolean", "null"]
        }
      },
      "additionalProperties": false
    },
    "Selector": {
      "type": "object",
      "properties": {
        "kind": {
          "description": "Declaration kind",
          "allOf": [{ "$ref": "#/definitions/Kind" }]
        },
        "modifiers": {
          "description": "Modifiers used on the declaration",
          "allOf": [{ "$ref": "#/definitions/Modifiers" }]
        },
        "scope": {
          "description": "Scope of the declaration",
          "allOf": [{ "$ref": "#/definitions/Scope" }]
        }
      },
      "additionalProperties": false
    },
    "Semicolons": { "type": "string", "enum": ["always", "asNeeded"] },
    "Source": {
      "description": "A list of rules that belong to this group",
      "type": "object",
      "properties": {
        "sortJsxProps": {
          "description": "Enforce props sorting in JSX elements.",
          "anyOf": [
            { "$ref": "#/definitions/RuleAssistConfiguration" },
            { "type": "null" }
          ]
        },
        "useSortedKeys": {
          "description": "Sorts the keys of a JSON object in natural order",
          "anyOf": [
            { "$ref": "#/definitions/RuleAssistConfiguration" },
            { "type": "null" }
          ]
        }
      },
      "additionalProperties": false
    },
    "StableHookResult": {
      "oneOf": [
        {
          "description": "Whether the hook has a stable result.",
          "type": "boolean"
        },
        {
          "description": "Used to indicate the hook returns an array and some of its indices have stable identities.",
          "type": "array",
          "items": {
            "type": "integer",
            "format": "uint8",
            "maximum": 255.0,
            "minimum": 0.0
          },
          "minItems": 1
        }
      ]
    },
    "StringSet": {
      "type": "array",
      "items": { "type": "string" },
      "uniqueItems": true
    },
    "Style": {
      "description": "A list of rules that belong to this group",
      "type": "object",
      "properties": {
        "all": {
          "description": "It enables ALL rules for this group.",
          "type": ["boolean", "null"]
        },
        "noArguments": {
          "description": "Disallow the use of arguments.",
          "anyOf": [
            { "$ref": "#/definitions/RuleConfiguration" },
            { "type": "null" }
          ]
        },
        "noCommaOperator": {
          "description": "Disallow comma operator.",
          "anyOf": [
            { "$ref": "#/definitions/RuleConfiguration" },
            { "type": "null" }
          ]
        },
        "noDefaultExport": {
          "description": "Disallow default exports.",
          "anyOf": [
            { "$ref": "#/definitions/RuleConfiguration" },
            { "type": "null" }
          ]
        },
        "noDoneCallback": {
          "description": "Disallow using a callback in asynchronous tests and hooks.",
          "anyOf": [
            { "$ref": "#/definitions/RuleConfiguration" },
            { "type": "null" }
          ]
        },
        "noImplicitBoolean": {
          "description": "Disallow implicit true values on JSX boolean attributes",
          "anyOf": [
            { "$ref": "#/definitions/RuleFixConfiguration" },
            { "type": "null" }
          ]
        },
        "noInferrableTypes": {
          "description": "Disallow type annotations for variables, parameters, and class properties initialized with a literal expression.",
          "anyOf": [
            { "$ref": "#/definitions/RuleFixConfiguration" },
            { "type": "null" }
          ]
        },
        "noNamespace": {
          "description": "Disallow the use of TypeScript's namespaces.",
          "anyOf": [
            { "$ref": "#/definitions/RuleConfiguration" },
            { "type": "null" }
          ]
        },
        "noNamespaceImport": {
          "description": "Disallow the use of namespace imports.",
          "anyOf": [
            { "$ref": "#/definitions/RuleConfiguration" },
            { "type": "null" }
          ]
        },
        "noNegationElse": {
          "description": "Disallow negation in the condition of an if statement if it has an else clause.",
          "anyOf": [
            { "$ref": "#/definitions/RuleFixConfiguration" },
            { "type": "null" }
          ]
        },
        "noNonNullAssertion": {
          "description": "Disallow non-null assertions using the ! postfix operator.",
          "anyOf": [
            { "$ref": "#/definitions/RuleFixConfiguration" },
            { "type": "null" }
          ]
        },
        "noParameterAssign": {
          "description": "Disallow reassigning function parameters.",
          "anyOf": [
            { "$ref": "#/definitions/RuleConfiguration" },
            { "type": "null" }
          ]
        },
        "noParameterProperties": {
          "description": "Disallow the use of parameter properties in class constructors.",
          "anyOf": [
            { "$ref": "#/definitions/RuleConfiguration" },
            { "type": "null" }
          ]
        },
        "noRestrictedGlobals": {
          "description": "This rule allows you to specify global variable names that you don’t want to use in your application.",
          "anyOf": [
            { "$ref": "#/definitions/RestrictedGlobalsConfiguration" },
            { "type": "null" }
          ]
        },
        "noShoutyConstants": {
          "description": "Disallow the use of constants which its value is the upper-case version of its name.",
          "anyOf": [
            { "$ref": "#/definitions/RuleFixConfiguration" },
            { "type": "null" }
          ]
        },
        "noUnusedTemplateLiteral": {
          "description": "Disallow template literals if interpolation and special-character handling are not needed",
          "anyOf": [
            { "$ref": "#/definitions/RuleFixConfiguration" },
            { "type": "null" }
          ]
        },
        "noUselessElse": {
          "description": "Disallow else block when the if block breaks early.",
          "anyOf": [
            { "$ref": "#/definitions/RuleFixConfiguration" },
            { "type": "null" }
          ]
        },
        "noVar": {
          "description": "Disallow the use of var",
          "anyOf": [
            { "$ref": "#/definitions/RuleFixConfiguration" },
            { "type": "null" }
          ]
        },
        "noYodaExpression": {
          "description": "Disallow the use of yoda expressions.",
          "anyOf": [
            { "$ref": "#/definitions/RuleFixConfiguration" },
            { "type": "null" }
          ]
        },
        "recommended": {
          "description": "It enables the recommended rules for this group",
          "type": ["boolean", "null"]
        },
        "useAsConstAssertion": {
          "description": "Enforce the use of as const over literal type and type annotation.",
          "anyOf": [
            { "$ref": "#/definitions/RuleFixConfiguration" },
            { "type": "null" }
          ]
        },
        "useBlockStatements": {
          "description": "Requires following curly brace conventions.",
          "anyOf": [
            { "$ref": "#/definitions/RuleFixConfiguration" },
            { "type": "null" }
          ]
        },
        "useCollapsedElseIf": {
          "description": "Enforce using else if instead of nested if in else clauses.",
          "anyOf": [
            { "$ref": "#/definitions/RuleFixConfiguration" },
            { "type": "null" }
          ]
        },
        "useConsistentArrayType": {
          "description": "Require consistently using either T\\[] or Array\\<T>",
          "anyOf": [
            { "$ref": "#/definitions/ConsistentArrayTypeConfiguration" },
            { "type": "null" }
          ]
        },
        "useConsistentBuiltinInstantiation": {
          "description": "Enforce the use of new for all builtins, except String, Number and Boolean.",
          "anyOf": [
            { "$ref": "#/definitions/RuleFixConfiguration" },
            { "type": "null" }
          ]
        },
        "useConst": {
          "description": "Require const declarations for variables that are only assigned once.",
          "anyOf": [
            { "$ref": "#/definitions/RuleFixConfiguration" },
            { "type": "null" }
          ]
        },
        "useDefaultParameterLast": {
          "description": "Enforce default function parameters and optional function parameters to be last.",
          "anyOf": [
            { "$ref": "#/definitions/RuleFixConfiguration" },
            { "type": "null" }
          ]
        },
        "useDefaultSwitchClause": {
          "description": "Require the default clause in switch statements.",
          "anyOf": [
            { "$ref": "#/definitions/RuleConfiguration" },
            { "type": "null" }
          ]
        },
        "useEnumInitializers": {
          "description": "Require that each enum member value be explicitly initialized.",
          "anyOf": [
            { "$ref": "#/definitions/RuleFixConfiguration" },
            { "type": "null" }
          ]
        },
        "useExplicitLengthCheck": {
          "description": "Enforce explicitly comparing the length, size, byteLength or byteOffset property of a value.",
          "anyOf": [
            { "$ref": "#/definitions/RuleFixConfiguration" },
            { "type": "null" }
          ]
        },
        "useExponentiationOperator": {
          "description": "Disallow the use of Math.pow in favor of the ** operator.",
          "anyOf": [
            { "$ref": "#/definitions/RuleFixConfiguration" },
            { "type": "null" }
          ]
        },
        "useExportType": {
          "description": "Promotes the use of export type for types.",
          "anyOf": [
            { "$ref": "#/definitions/RuleFixConfiguration" },
            { "type": "null" }
          ]
        },
        "useFilenamingConvention": {
          "description": "Enforce naming conventions for JavaScript and TypeScript filenames.",
          "anyOf": [
            { "$ref": "#/definitions/FilenamingConventionConfiguration" },
            { "type": "null" }
          ]
        },
        "useForOf": {
          "description": "This rule recommends a for-of loop when in a for loop, the index used to extract an item from the iterated array.",
          "anyOf": [
            { "$ref": "#/definitions/RuleConfiguration" },
            { "type": "null" }
          ]
        },
        "useFragmentSyntax": {
          "description": "This rule enforces the use of \\<>...\\</> over \\<Fragment>...\\</Fragment>.",
          "anyOf": [
            { "$ref": "#/definitions/RuleFixConfiguration" },
            { "type": "null" }
          ]
        },
        "useImportType": {
          "description": "Promotes the use of import type for types.",
          "anyOf": [
            { "$ref": "#/definitions/RuleFixConfiguration" },
            { "type": "null" }
          ]
        },
        "useLiteralEnumMembers": {
          "description": "Require all enum members to be literal values.",
          "anyOf": [
            { "$ref": "#/definitions/RuleConfiguration" },
            { "type": "null" }
          ]
        },
        "useNamingConvention": {
          "description": "Enforce naming conventions for everything across a codebase.",
          "anyOf": [
            { "$ref": "#/definitions/NamingConventionConfiguration" },
            { "type": "null" }
          ]
        },
        "useNodeAssertStrict": {
          "description": "Promotes the usage of node:assert/strict over node:assert.",
          "anyOf": [
            { "$ref": "#/definitions/RuleFixConfiguration" },
            { "type": "null" }
          ]
        },
        "useNodejsImportProtocol": {
          "description": "Enforces using the node: protocol for Node.js builtin modules.",
          "anyOf": [
            { "$ref": "#/definitions/RuleFixConfiguration" },
            { "type": "null" }
          ]
        },
        "useNumberNamespace": {
          "description": "Use the Number properties instead of global ones.",
          "anyOf": [
            { "$ref": "#/definitions/RuleFixConfiguration" },
            { "type": "null" }
          ]
        },
        "useNumericLiterals": {
          "description": "Disallow parseInt() and Number.parseInt() in favor of binary, octal, and hexadecimal literals",
          "anyOf": [
            { "$ref": "#/definitions/RuleFixConfiguration" },
            { "type": "null" }
          ]
        },
        "useSelfClosingElements": {
          "description": "Prevent extra closing tags for components without children",
          "anyOf": [
            { "$ref": "#/definitions/UseSelfClosingElementsConfiguration" },
            { "type": "null" }
          ]
        },
        "useShorthandArrayType": {
          "description": "When expressing array types, this rule promotes the usage of T\\[] shorthand instead of Array\\<T>.",
          "anyOf": [
            { "$ref": "#/definitions/RuleFixConfiguration" },
            { "type": "null" }
          ]
        },
        "useShorthandAssign": {
          "description": "Require assignment operator shorthand where possible.",
          "anyOf": [
            { "$ref": "#/definitions/RuleFixConfiguration" },
            { "type": "null" }
          ]
        },
        "useShorthandFunctionType": {
          "description": "Enforce using function types instead of object type with call signatures.",
          "anyOf": [
            { "$ref": "#/definitions/RuleFixConfiguration" },
            { "type": "null" }
          ]
        },
        "useSingleCaseStatement": {
          "description": "Enforces switch clauses have a single statement, emits a quick fix wrapping the statements in a block.",
          "anyOf": [
            { "$ref": "#/definitions/RuleFixConfiguration" },
            { "type": "null" }
          ]
        },
        "useSingleVarDeclarator": {
          "description": "Disallow multiple variable declarations in the same variable statement",
          "anyOf": [
            { "$ref": "#/definitions/RuleFixConfiguration" },
            { "type": "null" }
          ]
        },
        "useTemplate": {
          "description": "Prefer template literals over string concatenation.",
          "anyOf": [
            { "$ref": "#/definitions/RuleFixConfiguration" },
            { "type": "null" }
          ]
        },
        "useThrowNewError": {
          "description": "Require new when throwing an error.",
          "anyOf": [
            { "$ref": "#/definitions/RuleFixConfiguration" },
            { "type": "null" }
          ]
        },
        "useThrowOnlyError": {
          "description": "Disallow throwing non-Error values.",
          "anyOf": [
            { "$ref": "#/definitions/RuleConfiguration" },
            { "type": "null" }
          ]
        },
        "useWhile": {
          "description": "Enforce the use of while loops instead of for loops when the initializer and update expressions are not needed.",
          "anyOf": [
            { "$ref": "#/definitions/RuleFixConfiguration" },
            { "type": "null" }
          ]
        }
      },
      "additionalProperties": false
    },
    "SuggestedExtensionMapping": {
      "type": "object",
      "properties": {
        "component": {
          "description": "Extension that should be used for component file imports",
          "default": "",
          "type": "string"
        },
        "module": {
          "description": "Extension that should be used for module imports",
          "default": "",
          "type": "string"
        }
      },
      "additionalProperties": false
    },
    "Suspicious": {
      "description": "A list of rules that belong to this group",
      "type": "object",
      "properties": {
        "all": {
          "description": "It enables ALL rules for this group.",
          "type": ["boolean", "null"]
        },
        "noApproximativeNumericConstant": {
          "description": "Use standard constants instead of approximated literals.",
          "anyOf": [
            { "$ref": "#/definitions/RuleFixConfiguration" },
            { "type": "null" }
          ]
        },
        "noArrayIndexKey": {
          "description": "Discourage the usage of Array index in keys.",
          "anyOf": [
            { "$ref": "#/definitions/RuleConfiguration" },
            { "type": "null" }
          ]
        },
        "noAssignInExpressions": {
          "description": "Disallow assignments in expressions.",
          "anyOf": [
            { "$ref": "#/definitions/RuleConfiguration" },
            { "type": "null" }
          ]
        },
        "noAsyncPromiseExecutor": {
          "description": "Disallows using an async function as a Promise executor.",
          "anyOf": [
            { "$ref": "#/definitions/RuleConfiguration" },
            { "type": "null" }
          ]
        },
        "noCatchAssign": {
          "description": "Disallow reassigning exceptions in catch clauses.",
          "anyOf": [
            { "$ref": "#/definitions/RuleConfiguration" },
            { "type": "null" }
          ]
        },
        "noClassAssign": {
          "description": "Disallow reassigning class members.",
          "anyOf": [
            { "$ref": "#/definitions/RuleConfiguration" },
            { "type": "null" }
          ]
        },
        "noCommentText": {
          "description": "Prevent comments from being inserted as text nodes",
          "anyOf": [
            { "$ref": "#/definitions/RuleFixConfiguration" },
            { "type": "null" }
          ]
        },
        "noCompareNegZero": {
          "description": "Disallow comparing against -0",
          "anyOf": [
            { "$ref": "#/definitions/RuleFixConfiguration" },
            { "type": "null" }
          ]
        },
        "noConfusingLabels": {
          "description": "Disallow labeled statements that are not loops.",
          "anyOf": [
            { "$ref": "#/definitions/RuleConfiguration" },
            { "type": "null" }
          ]
        },
        "noConfusingVoidType": {
          "description": "Disallow void type outside of generic or return types.",
          "anyOf": [
            { "$ref": "#/definitions/RuleFixConfiguration" },
            { "type": "null" }
          ]
        },
        "noConsole": {
          "description": "Disallow the use of console.",
          "anyOf": [
            { "$ref": "#/definitions/NoConsoleConfiguration" },
            { "type": "null" }
          ]
        },
        "noConsoleLog": {
          "description": "Disallow the use of console.log",
          "anyOf": [
            { "$ref": "#/definitions/RuleFixConfiguration" },
            { "type": "null" }
          ]
        },
        "noConstEnum": {
          "description": "Disallow TypeScript const enum",
          "anyOf": [
            { "$ref": "#/definitions/RuleFixConfiguration" },
            { "type": "null" }
          ]
        },
        "noControlCharactersInRegex": {
          "description": "Prevents from having control characters and some escape sequences that match control characters in regular expressions.",
          "anyOf": [
            { "$ref": "#/definitions/RuleConfiguration" },
            { "type": "null" }
          ]
        },
        "noDebugger": {
          "description": "Disallow the use of debugger",
          "anyOf": [
            { "$ref": "#/definitions/RuleFixConfiguration" },
            { "type": "null" }
          ]
        },
        "noDoubleEquals": {
          "description": "Require the use of === and !==.",
          "anyOf": [
            { "$ref": "#/definitions/NoDoubleEqualsConfiguration" },
            { "type": "null" }
          ]
        },
        "noDuplicateAtImportRules": {
          "description": "Disallow duplicate @import rules.",
          "anyOf": [
            { "$ref": "#/definitions/RuleConfiguration" },
            { "type": "null" }
          ]
        },
        "noDuplicateCase": {
          "description": "Disallow duplicate case labels.",
          "anyOf": [
            { "$ref": "#/definitions/RuleConfiguration" },
            { "type": "null" }
          ]
        },
        "noDuplicateClassMembers": {
          "description": "Disallow duplicate class members.",
          "anyOf": [
            { "$ref": "#/definitions/RuleConfiguration" },
            { "type": "null" }
          ]
        },
        "noDuplicateFontNames": {
          "description": "Disallow duplicate names within font families.",
          "anyOf": [
            { "$ref": "#/definitions/RuleConfiguration" },
            { "type": "null" }
          ]
        },
        "noDuplicateJsxProps": {
          "description": "Prevents JSX properties to be assigned multiple times.",
          "anyOf": [
            { "$ref": "#/definitions/RuleConfiguration" },
            { "type": "null" }
          ]
        },
        "noDuplicateObjectKeys": {
          "description": "Disallow two keys with the same name inside objects.",
          "anyOf": [
            { "$ref": "#/definitions/RuleConfiguration" },
            { "type": "null" }
          ]
        },
        "noDuplicateParameters": {
          "description": "Disallow duplicate function parameter name.",
          "anyOf": [
            { "$ref": "#/definitions/RuleConfiguration" },
            { "type": "null" }
          ]
        },
        "noDuplicateSelectorsKeyframeBlock": {
          "description": "Disallow duplicate selectors within keyframe blocks.",
          "anyOf": [
            { "$ref": "#/definitions/RuleConfiguration" },
            { "type": "null" }
          ]
        },
        "noDuplicateTestHooks": {
          "description": "A describe block should not contain duplicate hooks.",
          "anyOf": [
            { "$ref": "#/definitions/RuleConfiguration" },
            { "type": "null" }
          ]
        },
        "noEmptyBlock": {
          "description": "Disallow CSS empty blocks.",
          "anyOf": [
            { "$ref": "#/definitions/RuleConfiguration" },
            { "type": "null" }
          ]
        },
        "noEmptyBlockStatements": {
          "description": "Disallow empty block statements and static blocks.",
          "anyOf": [
            { "$ref": "#/definitions/RuleConfiguration" },
            { "type": "null" }
          ]
        },
        "noEmptyInterface": {
          "description": "Disallow the declaration of empty interfaces.",
          "anyOf": [
            { "$ref": "#/definitions/RuleFixConfiguration" },
            { "type": "null" }
          ]
        },
        "noEvolvingTypes": {
          "description": "Disallow variables from evolving into any type through reassignments.",
          "anyOf": [
            { "$ref": "#/definitions/RuleConfiguration" },
            { "type": "null" }
          ]
        },
        "noExplicitAny": {
          "description": "Disallow the any type usage.",
          "anyOf": [
            { "$ref": "#/definitions/RuleConfiguration" },
            { "type": "null" }
          ]
        },
        "noExportsInTest": {
          "description": "Disallow using export or module.exports in files containing tests",
          "anyOf": [
            { "$ref": "#/definitions/RuleConfiguration" },
            { "type": "null" }
          ]
        },
        "noExtraNonNullAssertion": {
          "description": "Prevents the wrong usage of the non-null assertion operator (!) in TypeScript files.",
          "anyOf": [
            { "$ref": "#/definitions/RuleFixConfiguration" },
            { "type": "null" }
          ]
        },
        "noFallthroughSwitchClause": {
          "description": "Disallow fallthrough of switch clauses.",
          "anyOf": [
            { "$ref": "#/definitions/RuleConfiguration" },
            { "type": "null" }
          ]
        },
        "noFocusedTests": {
          "description": "Disallow focused tests.",
          "anyOf": [
            { "$ref": "#/definitions/RuleFixConfiguration" },
            { "type": "null" }
          ]
        },
        "noFunctionAssign": {
          "description": "Disallow reassigning function declarations.",
          "anyOf": [
            { "$ref": "#/definitions/RuleConfiguration" },
            { "type": "null" }
          ]
        },
        "noGlobalAssign": {
          "description": "Disallow assignments to native objects and read-only global variables.",
          "anyOf": [
            { "$ref": "#/definitions/RuleConfiguration" },
            { "type": "null" }
          ]
        },
        "noGlobalIsFinite": {
          "description": "Use Number.isFinite instead of global isFinite.",
          "anyOf": [
            { "$ref": "#/definitions/RuleFixConfiguration" },
            { "type": "null" }
          ]
        },
        "noGlobalIsNan": {
          "description": "Use Number.isNaN instead of global isNaN.",
          "anyOf": [
            { "$ref": "#/definitions/RuleFixConfiguration" },
            { "type": "null" }
          ]
        },
        "noImplicitAnyLet": {
          "description": "Disallow use of implicit any type on variable declarations.",
          "anyOf": [
            { "$ref": "#/definitions/RuleConfiguration" },
            { "type": "null" }
          ]
        },
        "noImportAssign": {
          "description": "Disallow assigning to imported bindings",
          "anyOf": [
            { "$ref": "#/definitions/RuleConfiguration" },
            { "type": "null" }
          ]
        },
        "noImportantInKeyframe": {
          "description": "Disallow invalid !important within keyframe declarations",
          "anyOf": [
            { "$ref": "#/definitions/RuleConfiguration" },
            { "type": "null" }
          ]
        },
        "noLabelVar": {
          "description": "Disallow labels that share a name with a variable",
          "anyOf": [
            { "$ref": "#/definitions/RuleConfiguration" },
            { "type": "null" }
          ]
        },
        "noMisleadingCharacterClass": {
          "description": "Disallow characters made with multiple code points in character class syntax.",
          "anyOf": [
            { "$ref": "#/definitions/RuleFixConfiguration" },
            { "type": "null" }
          ]
        },
        "noMisleadingInstantiator": {
          "description": "Enforce proper usage of new and constructor.",
          "anyOf": [
            { "$ref": "#/definitions/RuleConfiguration" },
            { "type": "null" }
          ]
        },
        "noMisplacedAssertion": {
          "description": "Checks that the assertion function, for example expect, is placed inside an it() function call.",
          "anyOf": [
            { "$ref": "#/definitions/RuleConfiguration" },
            { "type": "null" }
          ]
        },
        "noMisrefactoredShorthandAssign": {
          "description": "Disallow shorthand assign when variable appears on both sides.",
          "anyOf": [
            { "$ref": "#/definitions/RuleFixConfiguration" },
            { "type": "null" }
          ]
        },
        "noPrototypeBuiltins": {
          "description": "Disallow direct use of Object.prototype builtins.",
          "anyOf": [
            { "$ref": "#/definitions/RuleFixConfiguration" },
            { "type": "null" }
          ]
        },
        "noReactSpecificProps": {
          "description": "Prevents React-specific JSX properties from being used.",
          "anyOf": [
            { "$ref": "#/definitions/RuleFixConfiguration" },
            { "type": "null" }
          ]
        },
        "noRedeclare": {
          "description": "Disallow variable, function, class, and type redeclarations in the same scope.",
          "anyOf": [
            { "$ref": "#/definitions/RuleConfiguration" },
            { "type": "null" }
          ]
        },
        "noRedundantUseStrict": {
          "description": "Prevents from having redundant \"use strict\".",
          "anyOf": [
            { "$ref": "#/definitions/RuleFixConfiguration" },
            { "type": "null" }
          ]
        },
        "noSelfCompare": {
          "description": "Disallow comparisons where both sides are exactly the same.",
          "anyOf": [
            { "$ref": "#/definitions/RuleConfiguration" },
            { "type": "null" }
          ]
        },
        "noShadowRestrictedNames": {
          "description": "Disallow identifiers from shadowing restricted names.",
          "anyOf": [
            { "$ref": "#/definitions/RuleConfiguration" },
            { "type": "null" }
          ]
        },
        "noShorthandPropertyOverrides": {
          "description": "Disallow shorthand properties that override related longhand properties.",
          "anyOf": [
            { "$ref": "#/definitions/RuleConfiguration" },
            { "type": "null" }
          ]
        },
        "noSkippedTests": {
          "description": "Disallow disabled tests.",
          "anyOf": [
            { "$ref": "#/definitions/RuleFixConfiguration" },
            { "type": "null" }
          ]
        },
        "noSparseArray": {
          "description": "Disallow sparse arrays",
          "anyOf": [
            { "$ref": "#/definitions/RuleFixConfiguration" },
            { "type": "null" }
          ]
        },
        "noSuspiciousSemicolonInJsx": {
          "description": "It detects possible \"wrong\" semicolons inside JSX elements.",
          "anyOf": [
            { "$ref": "#/definitions/RuleConfiguration" },
            { "type": "null" }
          ]
        },
        "noThenProperty": {
          "description": "Disallow then property.",
          "anyOf": [
            { "$ref": "#/definitions/RuleConfiguration" },
            { "type": "null" }
          ]
        },
        "noUnsafeDeclarationMerging": {
          "description": "Disallow unsafe declaration merging between interfaces and classes.",
          "anyOf": [
            { "$ref": "#/definitions/RuleConfiguration" },
            { "type": "null" }
          ]
        },
        "noUnsafeNegation": {
          "description": "Disallow using unsafe negation.",
          "anyOf": [
            { "$ref": "#/definitions/RuleFixConfiguration" },
            { "type": "null" }
          ]
        },
        "recommended": {
          "description": "It enables the recommended rules for this group",
          "type": ["boolean", "null"]
        },
        "useAwait": {
          "description": "Ensure async functions utilize await.",
          "anyOf": [
            { "$ref": "#/definitions/RuleConfiguration" },
            { "type": "null" }
          ]
        },
        "useDefaultSwitchClauseLast": {
          "description": "Enforce default clauses in switch statements to be last",
          "anyOf": [
            { "$ref": "#/definitions/RuleConfiguration" },
            { "type": "null" }
          ]
        },
        "useErrorMessage": {
          "description": "Enforce passing a message value when creating a built-in error.",
          "anyOf": [
            { "$ref": "#/definitions/RuleConfiguration" },
            { "type": "null" }
          ]
        },
        "useGetterReturn": {
          "description": "Enforce get methods to always return a value.",
          "anyOf": [
            { "$ref": "#/definitions/RuleConfiguration" },
            { "type": "null" }
          ]
        },
        "useIsArray": {
          "description": "Use Array.isArray() instead of instanceof Array.",
          "anyOf": [
            { "$ref": "#/definitions/RuleFixConfiguration" },
            { "type": "null" }
          ]
        },
        "useNamespaceKeyword": {
          "description": "Require using the namespace keyword over the module keyword to declare TypeScript namespaces.",
          "anyOf": [
            { "$ref": "#/definitions/RuleFixConfiguration" },
            { "type": "null" }
          ]
        },
        "useNumberToFixedDigitsArgument": {
          "description": "Enforce using the digits argument with Number#toFixed().",
          "anyOf": [
            { "$ref": "#/definitions/RuleFixConfiguration" },
            { "type": "null" }
          ]
        },
        "useValidTypeof": {
          "description": "This rule verifies the result of typeof $expr unary expressions is being compared to valid values, either string literals containing valid type names or other typeof expressions",
          "anyOf": [
            { "$ref": "#/definitions/RuleFixConfiguration" },
            { "type": "null" }
          ]
        }
      },
      "additionalProperties": false
    },
    "TrailingCommas": {
      "description": "Print trailing commas wherever possible in multi-line comma-separated syntactic structures.",
      "oneOf": [
        {
          "description": "Trailing commas wherever possible (including function parameters and calls).",
          "type": "string",
          "enum": ["all"]
        },
        {
          "description": "Trailing commas where valid in ES5 (objects, arrays, etc.). No trailing commas in type parameters in TypeScript.",
          "type": "string",
          "enum": ["es5"]
        },
        {
          "description": "No trailing commas.",
          "type": "string",
          "enum": ["none"]
        }
      ]
    },
    "TrailingCommas2": {
      "oneOf": [
        {
          "description": "The formatter will remove the trailing commas",
          "type": "string",
          "enum": ["none"]
        },
        {
          "description": "The trailing commas are allowed and advised",
          "type": "string",
          "enum": ["all"]
        }
      ]
    },
    "UseComponentExportOnlyModulesConfiguration": {
      "anyOf": [
        { "$ref": "#/definitions/RulePlainConfiguration" },
        { "$ref": "#/definitions/RuleWithUseComponentExportOnlyModulesOptions" }
      ]
    },
    "UseComponentExportOnlyModulesOptions": {
      "type": "object",
      "properties": {
        "allowConstantExport": {
          "description": "Allows the export of constants. This option is for environments that support it, such as [Vite](https://vitejs.dev/)",
          "default": false,
          "type": "boolean"
        },
        "allowExportNames": {
          "description": "A list of names that can be additionally exported from the module This option is for exports that do not hinder [React Fast Refresh](https://github.com/facebook/react/tree/main/packages/react-refresh), such as [`meta` in Remix](https://remix.run/docs/en/main/route/meta)",
          "type": "array",
          "items": { "type": "string" }
        }
      },
      "additionalProperties": false
    },
    "UseExhaustiveDependenciesConfiguration": {
      "anyOf": [
        { "$ref": "#/definitions/RulePlainConfiguration" },
        { "$ref": "#/definitions/RuleWithUseExhaustiveDependenciesOptions" }
      ]
    },
    "UseExhaustiveDependenciesOptions": {
      "description": "Options for the rule `useExhaustiveDependencies`",
      "type": "object",
      "properties": {
        "hooks": {
          "description": "List of hooks of which the dependencies should be validated.",
          "default": [],
          "type": "array",
          "items": { "$ref": "#/definitions/Hook" }
        },
        "reportMissingDependenciesArray": {
          "description": "Whether to report an error when a hook has no dependencies array.",
          "default": false,
          "type": "boolean"
        },
        "reportUnnecessaryDependencies": {
          "description": "Whether to report an error when a dependency is listed in the dependencies array but isn't used. Defaults to true.",
          "default": true,
          "type": "boolean"
        }
      },
      "additionalProperties": false
    },
    "UseImportExtensionsConfiguration": {
      "anyOf": [
        { "$ref": "#/definitions/RulePlainConfiguration" },
        { "$ref": "#/definitions/RuleWithUseImportExtensionsOptions" }
      ]
    },
    "UseImportExtensionsOptions": {
      "type": "object",
      "properties": {
        "suggestedExtensions": {
          "description": "A map of custom import extension mappings, where the key is the inspected file extension, and the value is a pair of `module` extension and `component` import extension",
          "default": {},
          "type": "object",
          "additionalProperties": {
            "$ref": "#/definitions/SuggestedExtensionMapping"
          }
        }
      },
      "additionalProperties": false
    },
    "UseParseIntRadixConfiguration": {
      "anyOf": [
        { "$ref": "#/definitions/RulePlainConfiguration" },
        { "$ref": "#/definitions/RuleWithUseParseIntRadixOptions" }
      ]
    },
    "UseParseIntRadixOptions": {
      "type": "object",
      "properties": {
        "behavior": {
          "default": "always",
          "allOf": [{ "$ref": "#/definitions/Behavior" }]
        }
      },
      "additionalProperties": false
    },
    "UseSelfClosingElementsConfiguration": {
      "anyOf": [
        { "$ref": "#/definitions/RulePlainConfiguration" },
        { "$ref": "#/definitions/RuleWithUseSelfClosingElementsOptions" }
      ]
    },
    "UseSelfClosingElementsOptions": {
      "description": "Options for the `useSelfClosingElements` rule.",
      "type": "object",
      "properties": {
        "ignoreHtmlElements": { "default": false, "type": "boolean" }
      },
      "additionalProperties": false
    },
    "UseValidAutocompleteConfiguration": {
      "anyOf": [
        { "$ref": "#/definitions/RulePlainConfiguration" },
        { "$ref": "#/definitions/RuleWithUseValidAutocompleteOptions" }
      ]
    },
    "UseValidAutocompleteOptions": {
      "type": "object",
      "properties": {
        "inputComponents": {
          "description": "`input` like custom components that should be checked.",
          "default": [],
          "type": "array",
          "items": { "type": "string" }
        }
      },
      "additionalProperties": false
    },
    "UtilityClassSortingConfiguration": {
      "anyOf": [
        { "$ref": "#/definitions/RulePlainConfiguration" },
        { "$ref": "#/definitions/RuleWithUtilityClassSortingOptions" }
      ]
    },
    "UtilityClassSortingOptions": {
      "type": "object",
      "properties": {
        "attributes": {
          "description": "Additional attributes that will be sorted.",
          "type": ["array", "null"],
          "items": { "type": "string" }
        },
        "functions": {
          "description": "Names of the functions or tagged templates that will be sorted.",
          "type": ["array", "null"],
          "items": { "type": "string" }
        }
      },
      "additionalProperties": false
    },
    "ValidAriaRoleConfiguration": {
      "anyOf": [
        { "$ref": "#/definitions/RulePlainConfiguration" },
        { "$ref": "#/definitions/RuleWithValidAriaRoleOptions" }
      ]
    },
    "ValidAriaRoleOptions": {
      "type": "object",
      "properties": {
        "allowInvalidRoles": {
          "default": [],
          "type": "array",
          "items": { "type": "string" }
        },
        "ignoreNonDom": { "default": false, "type": "boolean" }
      },
      "additionalProperties": false
    },
    "VcsClientKind": {
      "oneOf": [
        {
          "description": "Integration with the git client as VCS",
          "type": "string",
          "enum": ["git"]
        }
      ]
    },
    "VcsConfiguration": {
      "description": "Set of properties to integrate Biome with a VCS software.",
      "type": "object",
      "properties": {
        "clientKind": {
          "description": "The kind of client.",
          "anyOf": [
            { "$ref": "#/definitions/VcsClientKind" },
            { "type": "null" }
          ]
        },
        "defaultBranch": {
          "description": "The main branch of the project",
          "type": ["string", "null"]
        },
        "enabled": {
          "description": "Whether Biome should integrate itself with the VCS client",
          "type": ["boolean", "null"]
        },
        "root": {
          "description": "The folder where Biome should check for VCS files. By default, Biome will use the same folder where `biome.json` was found.\n\nIf Biome can't find the configuration, it will attempt to use the current working directory. If no current working directory can't be found, Biome won't use the VCS integration, and a diagnostic will be emitted",
          "type": ["string", "null"]
        },
        "useIgnoreFile": {
          "description": "Whether Biome should use the VCS ignore file. When [true], Biome will ignore the files specified in the ignore file.",
          "type": ["boolean", "null"]
        }
      },
      "additionalProperties": false
    }
  }
=======
	"$schema": "http://json-schema.org/draft-07/schema#",
	"title": "Configuration",
	"description": "The configuration that is contained inside the file `biome.json`",
	"type": "object",
	"properties": {
		"$schema": {
			"description": "A field for the [JSON schema](https://json-schema.org/) specification",
			"type": ["string", "null"]
		},
		"assists": {
			"description": "Specific configuration for assists",
			"anyOf": [
				{ "$ref": "#/definitions/AssistsConfiguration" },
				{ "type": "null" }
			]
		},
		"css": {
			"description": "Specific configuration for the Css language",
			"anyOf": [
				{ "$ref": "#/definitions/CssConfiguration" },
				{ "type": "null" }
			]
		},
		"extends": {
			"description": "A list of paths to other JSON files, used to extends the current configuration.",
			"anyOf": [{ "$ref": "#/definitions/StringSet" }, { "type": "null" }]
		},
		"files": {
			"description": "The configuration of the filesystem",
			"anyOf": [
				{ "$ref": "#/definitions/FilesConfiguration" },
				{ "type": "null" }
			]
		},
		"formatter": {
			"description": "The configuration of the formatter",
			"anyOf": [
				{ "$ref": "#/definitions/FormatterConfiguration" },
				{ "type": "null" }
			]
		},
		"graphql": {
			"description": "Specific configuration for the GraphQL language",
			"anyOf": [
				{ "$ref": "#/definitions/GraphqlConfiguration" },
				{ "type": "null" }
			]
		},
		"javascript": {
			"description": "Specific configuration for the JavaScript language",
			"anyOf": [
				{ "$ref": "#/definitions/JavascriptConfiguration" },
				{ "type": "null" }
			]
		},
		"json": {
			"description": "Specific configuration for the Json language",
			"anyOf": [
				{ "$ref": "#/definitions/JsonConfiguration" },
				{ "type": "null" }
			]
		},
		"linter": {
			"description": "The configuration for the linter",
			"anyOf": [
				{ "$ref": "#/definitions/LinterConfiguration" },
				{ "type": "null" }
			]
		},
		"organizeImports": {
			"description": "The configuration of the import sorting",
			"anyOf": [{ "$ref": "#/definitions/OrganizeImports" }, { "type": "null" }]
		},
		"overrides": {
			"description": "A list of granular patterns that should be applied only to a sub set of files",
			"anyOf": [{ "$ref": "#/definitions/Overrides" }, { "type": "null" }]
		},
		"vcs": {
			"description": "The configuration of the VCS integration",
			"anyOf": [
				{ "$ref": "#/definitions/VcsConfiguration" },
				{ "type": "null" }
			]
		}
	},
	"additionalProperties": false,
	"definitions": {
		"A11y": {
			"description": "A list of rules that belong to this group",
			"type": "object",
			"properties": {
				"all": {
					"description": "It enables ALL rules for this group.",
					"type": ["boolean", "null"]
				},
				"noAccessKey": {
					"description": "Enforce that the accessKey attribute is not used on any HTML element.",
					"anyOf": [
						{ "$ref": "#/definitions/RuleFixConfiguration" },
						{ "type": "null" }
					]
				},
				"noAriaHiddenOnFocusable": {
					"description": "Enforce that aria-hidden=\"true\" is not set on focusable elements.",
					"anyOf": [
						{ "$ref": "#/definitions/RuleFixConfiguration" },
						{ "type": "null" }
					]
				},
				"noAriaUnsupportedElements": {
					"description": "Enforce that elements that do not support ARIA roles, states, and properties do not have those attributes.",
					"anyOf": [
						{ "$ref": "#/definitions/RuleFixConfiguration" },
						{ "type": "null" }
					]
				},
				"noAutofocus": {
					"description": "Enforce that autoFocus prop is not used on elements.",
					"anyOf": [
						{ "$ref": "#/definitions/RuleFixConfiguration" },
						{ "type": "null" }
					]
				},
				"noBlankTarget": {
					"description": "Disallow target=\"_blank\" attribute without rel=\"noreferrer\"",
					"anyOf": [
						{ "$ref": "#/definitions/AllowDomainConfiguration" },
						{ "type": "null" }
					]
				},
				"noDistractingElements": {
					"description": "Enforces that no distracting elements are used.",
					"anyOf": [
						{ "$ref": "#/definitions/RuleFixConfiguration" },
						{ "type": "null" }
					]
				},
				"noHeaderScope": {
					"description": "The scope prop should be used only on \\<th> elements.",
					"anyOf": [
						{ "$ref": "#/definitions/RuleFixConfiguration" },
						{ "type": "null" }
					]
				},
				"noInteractiveElementToNoninteractiveRole": {
					"description": "Enforce that non-interactive ARIA roles are not assigned to interactive HTML elements.",
					"anyOf": [
						{ "$ref": "#/definitions/RuleFixConfiguration" },
						{ "type": "null" }
					]
				},
				"noLabelWithoutControl": {
					"description": "Enforce that a label element or component has a text label and an associated input.",
					"anyOf": [
						{ "$ref": "#/definitions/NoLabelWithoutControlConfiguration" },
						{ "type": "null" }
					]
				},
				"noNoninteractiveElementToInteractiveRole": {
					"description": "Enforce that interactive ARIA roles are not assigned to non-interactive HTML elements.",
					"anyOf": [
						{ "$ref": "#/definitions/RuleFixConfiguration" },
						{ "type": "null" }
					]
				},
				"noNoninteractiveTabindex": {
					"description": "Enforce that tabIndex is not assigned to non-interactive HTML elements.",
					"anyOf": [
						{ "$ref": "#/definitions/RuleFixConfiguration" },
						{ "type": "null" }
					]
				},
				"noPositiveTabindex": {
					"description": "Prevent the usage of positive integers on tabIndex property",
					"anyOf": [
						{ "$ref": "#/definitions/RuleFixConfiguration" },
						{ "type": "null" }
					]
				},
				"noRedundantAlt": {
					"description": "Enforce img alt prop does not contain the word \"image\", \"picture\", or \"photo\".",
					"anyOf": [
						{ "$ref": "#/definitions/RuleConfiguration" },
						{ "type": "null" }
					]
				},
				"noRedundantRoles": {
					"description": "Enforce explicit role property is not the same as implicit/default role property on an element.",
					"anyOf": [
						{ "$ref": "#/definitions/RuleFixConfiguration" },
						{ "type": "null" }
					]
				},
				"noSvgWithoutTitle": {
					"description": "Enforces the usage of the title element for the svg element.",
					"anyOf": [
						{ "$ref": "#/definitions/RuleConfiguration" },
						{ "type": "null" }
					]
				},
				"recommended": {
					"description": "It enables the recommended rules for this group",
					"type": ["boolean", "null"]
				},
				"useAltText": {
					"description": "Enforce that all elements that require alternative text have meaningful information to relay back to the end user.",
					"anyOf": [
						{ "$ref": "#/definitions/RuleConfiguration" },
						{ "type": "null" }
					]
				},
				"useAnchorContent": {
					"description": "Enforce that anchors have content and that the content is accessible to screen readers.",
					"anyOf": [
						{ "$ref": "#/definitions/RuleFixConfiguration" },
						{ "type": "null" }
					]
				},
				"useAriaActivedescendantWithTabindex": {
					"description": "Enforce that tabIndex is assigned to non-interactive HTML elements with aria-activedescendant.",
					"anyOf": [
						{ "$ref": "#/definitions/RuleFixConfiguration" },
						{ "type": "null" }
					]
				},
				"useAriaPropsForRole": {
					"description": "Enforce that elements with ARIA roles must have all required ARIA attributes for that role.",
					"anyOf": [
						{ "$ref": "#/definitions/RuleConfiguration" },
						{ "type": "null" }
					]
				},
				"useButtonType": {
					"description": "Enforces the usage of the attribute type for the element button",
					"anyOf": [
						{ "$ref": "#/definitions/RuleConfiguration" },
						{ "type": "null" }
					]
				},
				"useFocusableInteractive": {
					"description": "Elements with an interactive role and interaction handlers must be focusable.",
					"anyOf": [
						{ "$ref": "#/definitions/RuleConfiguration" },
						{ "type": "null" }
					]
				},
				"useGenericFontNames": {
					"description": "Disallow a missing generic family keyword within font families.",
					"anyOf": [
						{ "$ref": "#/definitions/RuleConfiguration" },
						{ "type": "null" }
					]
				},
				"useHeadingContent": {
					"description": "Enforce that heading elements (h1, h2, etc.) have content and that the content is accessible to screen readers. Accessible means that it is not hidden using the aria-hidden prop.",
					"anyOf": [
						{ "$ref": "#/definitions/RuleConfiguration" },
						{ "type": "null" }
					]
				},
				"useHtmlLang": {
					"description": "Enforce that html element has lang attribute.",
					"anyOf": [
						{ "$ref": "#/definitions/RuleConfiguration" },
						{ "type": "null" }
					]
				},
				"useIframeTitle": {
					"description": "Enforces the usage of the attribute title for the element iframe.",
					"anyOf": [
						{ "$ref": "#/definitions/RuleConfiguration" },
						{ "type": "null" }
					]
				},
				"useKeyWithClickEvents": {
					"description": "Enforce onClick is accompanied by at least one of the following: onKeyUp, onKeyDown, onKeyPress.",
					"anyOf": [
						{ "$ref": "#/definitions/RuleConfiguration" },
						{ "type": "null" }
					]
				},
				"useKeyWithMouseEvents": {
					"description": "Enforce onMouseOver / onMouseOut are accompanied by onFocus / onBlur.",
					"anyOf": [
						{ "$ref": "#/definitions/RuleConfiguration" },
						{ "type": "null" }
					]
				},
				"useMediaCaption": {
					"description": "Enforces that audio and video elements must have a track for captions.",
					"anyOf": [
						{ "$ref": "#/definitions/RuleConfiguration" },
						{ "type": "null" }
					]
				},
				"useSemanticElements": {
					"description": "It detects the use of role attributes in JSX elements and suggests using semantic elements instead.",
					"anyOf": [
						{ "$ref": "#/definitions/RuleConfiguration" },
						{ "type": "null" }
					]
				},
				"useValidAnchor": {
					"description": "Enforce that all anchors are valid, and they are navigable elements.",
					"anyOf": [
						{ "$ref": "#/definitions/RuleConfiguration" },
						{ "type": "null" }
					]
				},
				"useValidAriaProps": {
					"description": "Ensures that ARIA properties aria-* are all valid.",
					"anyOf": [
						{ "$ref": "#/definitions/RuleFixConfiguration" },
						{ "type": "null" }
					]
				},
				"useValidAriaRole": {
					"description": "Elements with ARIA roles must use a valid, non-abstract ARIA role.",
					"anyOf": [
						{ "$ref": "#/definitions/ValidAriaRoleConfiguration" },
						{ "type": "null" }
					]
				},
				"useValidAriaValues": {
					"description": "Enforce that ARIA state and property values are valid.",
					"anyOf": [
						{ "$ref": "#/definitions/RuleConfiguration" },
						{ "type": "null" }
					]
				},
				"useValidLang": {
					"description": "Ensure that the attribute passed to the lang attribute is a correct ISO language and/or country.",
					"anyOf": [
						{ "$ref": "#/definitions/RuleConfiguration" },
						{ "type": "null" }
					]
				}
			},
			"additionalProperties": false
		},
		"Accessibility": {
			"type": "string",
			"enum": ["noPublic", "explicit", "none"]
		},
		"Actions": {
			"type": "object",
			"properties": {
				"source": {
					"anyOf": [{ "$ref": "#/definitions/Source" }, { "type": "null" }]
				}
			},
			"additionalProperties": false
		},
		"AllowDomainConfiguration": {
			"anyOf": [
				{ "$ref": "#/definitions/RulePlainConfiguration" },
				{ "$ref": "#/definitions/RuleWithAllowDomainOptions" }
			]
		},
		"AllowDomainOptions": {
			"type": "object",
			"properties": {
				"allowDomains": {
					"description": "List of domains to allow `target=\"_blank\"` without `rel=\"noreferrer\"`",
					"type": "array",
					"items": { "type": "string" }
				}
			},
			"additionalProperties": false
		},
		"ArrowParentheses": { "type": "string", "enum": ["always", "asNeeded"] },
		"AssistsConfiguration": {
			"type": "object",
			"properties": {
				"actions": {
					"description": "Whether Biome should fail in CLI if the assists were not applied to the code.",
					"anyOf": [{ "$ref": "#/definitions/Actions" }, { "type": "null" }]
				},
				"enabled": {
					"description": "Whether Biome should enable assists via LSP.",
					"type": ["boolean", "null"]
				},
				"ignore": {
					"description": "A list of Unix shell style patterns. The formatter will ignore files/folders that will match these patterns.",
					"anyOf": [{ "$ref": "#/definitions/StringSet" }, { "type": "null" }]
				},
				"include": {
					"description": "A list of Unix shell style patterns. The formatter will include files/folders that will match these patterns.",
					"anyOf": [{ "$ref": "#/definitions/StringSet" }, { "type": "null" }]
				}
			},
			"additionalProperties": false
		},
		"AttributePosition": { "type": "string", "enum": ["auto", "multiline"] },
		"BracketSpacing": { "type": "boolean" },
		"Complexity": {
			"description": "A list of rules that belong to this group",
			"type": "object",
			"properties": {
				"all": {
					"description": "It enables ALL rules for this group.",
					"type": ["boolean", "null"]
				},
				"noBannedTypes": {
					"description": "Disallow primitive type aliases and misleading types.",
					"anyOf": [
						{ "$ref": "#/definitions/RuleFixConfiguration" },
						{ "type": "null" }
					]
				},
				"noEmptyTypeParameters": {
					"description": "Disallow empty type parameters in type aliases and interfaces.",
					"anyOf": [
						{ "$ref": "#/definitions/RuleConfiguration" },
						{ "type": "null" }
					]
				},
				"noExcessiveCognitiveComplexity": {
					"description": "Disallow functions that exceed a given Cognitive Complexity score.",
					"anyOf": [
						{ "$ref": "#/definitions/ComplexityConfiguration" },
						{ "type": "null" }
					]
				},
				"noExcessiveNestedTestSuites": {
					"description": "This rule enforces a maximum depth to nested describe() in test files.",
					"anyOf": [
						{ "$ref": "#/definitions/RuleConfiguration" },
						{ "type": "null" }
					]
				},
				"noExtraBooleanCast": {
					"description": "Disallow unnecessary boolean casts",
					"anyOf": [
						{ "$ref": "#/definitions/RuleFixConfiguration" },
						{ "type": "null" }
					]
				},
				"noForEach": {
					"description": "Prefer for...of statement instead of Array.forEach.",
					"anyOf": [
						{ "$ref": "#/definitions/RuleConfiguration" },
						{ "type": "null" }
					]
				},
				"noMultipleSpacesInRegularExpressionLiterals": {
					"description": "Disallow unclear usage of consecutive space characters in regular expression literals",
					"anyOf": [
						{ "$ref": "#/definitions/RuleFixConfiguration" },
						{ "type": "null" }
					]
				},
				"noStaticOnlyClass": {
					"description": "This rule reports when a class has no non-static members, such as for a class used exclusively as a static namespace.",
					"anyOf": [
						{ "$ref": "#/definitions/RuleConfiguration" },
						{ "type": "null" }
					]
				},
				"noThisInStatic": {
					"description": "Disallow this and super in static contexts.",
					"anyOf": [
						{ "$ref": "#/definitions/RuleFixConfiguration" },
						{ "type": "null" }
					]
				},
				"noUselessCatch": {
					"description": "Disallow unnecessary catch clauses.",
					"anyOf": [
						{ "$ref": "#/definitions/RuleFixConfiguration" },
						{ "type": "null" }
					]
				},
				"noUselessConstructor": {
					"description": "Disallow unnecessary constructors.",
					"anyOf": [
						{ "$ref": "#/definitions/RuleFixConfiguration" },
						{ "type": "null" }
					]
				},
				"noUselessEmptyExport": {
					"description": "Disallow empty exports that don't change anything in a module file.",
					"anyOf": [
						{ "$ref": "#/definitions/RuleFixConfiguration" },
						{ "type": "null" }
					]
				},
				"noUselessFragments": {
					"description": "Disallow unnecessary fragments",
					"anyOf": [
						{ "$ref": "#/definitions/RuleFixConfiguration" },
						{ "type": "null" }
					]
				},
				"noUselessLabel": {
					"description": "Disallow unnecessary labels.",
					"anyOf": [
						{ "$ref": "#/definitions/RuleFixConfiguration" },
						{ "type": "null" }
					]
				},
				"noUselessLoneBlockStatements": {
					"description": "Disallow unnecessary nested block statements.",
					"anyOf": [
						{ "$ref": "#/definitions/RuleFixConfiguration" },
						{ "type": "null" }
					]
				},
				"noUselessRename": {
					"description": "Disallow renaming import, export, and destructured assignments to the same name.",
					"anyOf": [
						{ "$ref": "#/definitions/RuleFixConfiguration" },
						{ "type": "null" }
					]
				},
				"noUselessStringConcat": {
					"description": "Disallow unnecessary concatenation of string or template literals.",
					"anyOf": [
						{ "$ref": "#/definitions/RuleFixConfiguration" },
						{ "type": "null" }
					]
				},
				"noUselessSwitchCase": {
					"description": "Disallow useless case in switch statements.",
					"anyOf": [
						{ "$ref": "#/definitions/RuleFixConfiguration" },
						{ "type": "null" }
					]
				},
				"noUselessTernary": {
					"description": "Disallow ternary operators when simpler alternatives exist.",
					"anyOf": [
						{ "$ref": "#/definitions/RuleFixConfiguration" },
						{ "type": "null" }
					]
				},
				"noUselessThisAlias": {
					"description": "Disallow useless this aliasing.",
					"anyOf": [
						{ "$ref": "#/definitions/RuleFixConfiguration" },
						{ "type": "null" }
					]
				},
				"noUselessTypeConstraint": {
					"description": "Disallow using any or unknown as type constraint.",
					"anyOf": [
						{ "$ref": "#/definitions/RuleFixConfiguration" },
						{ "type": "null" }
					]
				},
				"noUselessUndefinedInitialization": {
					"description": "Disallow initializing variables to undefined.",
					"anyOf": [
						{ "$ref": "#/definitions/RuleFixConfiguration" },
						{ "type": "null" }
					]
				},
				"noVoid": {
					"description": "Disallow the use of void operators, which is not a familiar operator.",
					"anyOf": [
						{ "$ref": "#/definitions/RuleConfiguration" },
						{ "type": "null" }
					]
				},
				"noWith": {
					"description": "Disallow with statements in non-strict contexts.",
					"anyOf": [
						{ "$ref": "#/definitions/RuleConfiguration" },
						{ "type": "null" }
					]
				},
				"recommended": {
					"description": "It enables the recommended rules for this group",
					"type": ["boolean", "null"]
				},
				"useArrowFunction": {
					"description": "Use arrow functions over function expressions.",
					"anyOf": [
						{ "$ref": "#/definitions/RuleFixConfiguration" },
						{ "type": "null" }
					]
				},
				"useDateNow": {
					"description": "Use Date.now() to get the number of milliseconds since the Unix Epoch.",
					"anyOf": [
						{ "$ref": "#/definitions/RuleFixConfiguration" },
						{ "type": "null" }
					]
				},
				"useFlatMap": {
					"description": "Promotes the use of .flatMap() when map().flat() are used together.",
					"anyOf": [
						{ "$ref": "#/definitions/RuleFixConfiguration" },
						{ "type": "null" }
					]
				},
				"useLiteralKeys": {
					"description": "Enforce the usage of a literal access to properties over computed property access.",
					"anyOf": [
						{ "$ref": "#/definitions/RuleFixConfiguration" },
						{ "type": "null" }
					]
				},
				"useOptionalChain": {
					"description": "Enforce using concise optional chain instead of chained logical expressions.",
					"anyOf": [
						{ "$ref": "#/definitions/RuleFixConfiguration" },
						{ "type": "null" }
					]
				},
				"useRegexLiterals": {
					"description": "Enforce the use of the regular expression literals instead of the RegExp constructor if possible.",
					"anyOf": [
						{ "$ref": "#/definitions/RuleFixConfiguration" },
						{ "type": "null" }
					]
				},
				"useSimpleNumberKeys": {
					"description": "Disallow number literal object member names which are not base10 or uses underscore as separator",
					"anyOf": [
						{ "$ref": "#/definitions/RuleFixConfiguration" },
						{ "type": "null" }
					]
				},
				"useSimplifiedLogicExpression": {
					"description": "Discard redundant terms from logical expressions.",
					"anyOf": [
						{ "$ref": "#/definitions/RuleFixConfiguration" },
						{ "type": "null" }
					]
				}
			},
			"additionalProperties": false
		},
		"ComplexityConfiguration": {
			"anyOf": [
				{ "$ref": "#/definitions/RulePlainConfiguration" },
				{ "$ref": "#/definitions/RuleWithComplexityOptions" }
			]
		},
		"ComplexityOptions": {
			"description": "Options for the rule `noExcessiveCognitiveComplexity`.",
			"type": "object",
			"properties": {
				"maxAllowedComplexity": {
					"description": "The maximum complexity score that we allow. Anything higher is considered excessive.",
					"default": 15,
					"type": "integer",
					"format": "uint8",
					"minimum": 1.0
				}
			},
			"additionalProperties": false
		},
		"ConsistentArrayType": {
			"oneOf": [
				{
					"description": "`ItemType[]`",
					"type": "string",
					"enum": ["shorthand"]
				},
				{
					"description": "`Array<ItemType>`",
					"type": "string",
					"enum": ["generic"]
				}
			]
		},
		"ConsistentArrayTypeConfiguration": {
			"anyOf": [
				{ "$ref": "#/definitions/RulePlainConfiguration" },
				{ "$ref": "#/definitions/RuleWithConsistentArrayTypeOptions" }
			]
		},
		"ConsistentArrayTypeOptions": {
			"type": "object",
			"properties": {
				"syntax": {
					"default": "shorthand",
					"allOf": [{ "$ref": "#/definitions/ConsistentArrayType" }]
				}
			},
			"additionalProperties": false
		},
		"ConsistentMemberAccessibilityConfiguration": {
			"anyOf": [
				{ "$ref": "#/definitions/RulePlainConfiguration" },
				{ "$ref": "#/definitions/RuleWithConsistentMemberAccessibilityOptions" }
			]
		},
		"ConsistentMemberAccessibilityOptions": {
			"type": "object",
			"properties": {
				"accessibility": {
					"default": "noPublic",
					"allOf": [{ "$ref": "#/definitions/Accessibility" }]
				}
			},
			"additionalProperties": false
		},
		"Convention": {
			"type": "object",
			"properties": {
				"formats": {
					"description": "String cases to enforce",
					"allOf": [{ "$ref": "#/definitions/Formats" }]
				},
				"match": {
					"description": "Regular expression to enforce",
					"anyOf": [{ "$ref": "#/definitions/Regex" }, { "type": "null" }]
				},
				"selector": {
					"description": "Declarations concerned by this convention",
					"allOf": [{ "$ref": "#/definitions/Selector" }]
				}
			},
			"additionalProperties": false
		},
		"Correctness": {
			"description": "A list of rules that belong to this group",
			"type": "object",
			"properties": {
				"all": {
					"description": "It enables ALL rules for this group.",
					"type": ["boolean", "null"]
				},
				"noChildrenProp": {
					"description": "Prevent passing of children as props.",
					"anyOf": [
						{ "$ref": "#/definitions/RuleConfiguration" },
						{ "type": "null" }
					]
				},
				"noConstAssign": {
					"description": "Prevents from having const variables being re-assigned.",
					"anyOf": [
						{ "$ref": "#/definitions/RuleFixConfiguration" },
						{ "type": "null" }
					]
				},
				"noConstantCondition": {
					"description": "Disallow constant expressions in conditions",
					"anyOf": [
						{ "$ref": "#/definitions/RuleConfiguration" },
						{ "type": "null" }
					]
				},
				"noConstantMathMinMaxClamp": {
					"description": "Disallow the use of Math.min and Math.max to clamp a value where the result itself is constant.",
					"anyOf": [
						{ "$ref": "#/definitions/RuleFixConfiguration" },
						{ "type": "null" }
					]
				},
				"noConstructorReturn": {
					"description": "Disallow returning a value from a constructor.",
					"anyOf": [
						{ "$ref": "#/definitions/RuleConfiguration" },
						{ "type": "null" }
					]
				},
				"noEmptyCharacterClassInRegex": {
					"description": "Disallow empty character classes in regular expression literals.",
					"anyOf": [
						{ "$ref": "#/definitions/RuleConfiguration" },
						{ "type": "null" }
					]
				},
				"noEmptyPattern": {
					"description": "Disallows empty destructuring patterns.",
					"anyOf": [
						{ "$ref": "#/definitions/RuleConfiguration" },
						{ "type": "null" }
					]
				},
				"noFlatMapIdentity": {
					"description": "Disallow to use unnecessary callback on flatMap.",
					"anyOf": [
						{ "$ref": "#/definitions/RuleFixConfiguration" },
						{ "type": "null" }
					]
				},
				"noGlobalObjectCalls": {
					"description": "Disallow calling global object properties as functions",
					"anyOf": [
						{ "$ref": "#/definitions/RuleConfiguration" },
						{ "type": "null" }
					]
				},
				"noInnerDeclarations": {
					"description": "Disallow function and var declarations that are accessible outside their block.",
					"anyOf": [
						{ "$ref": "#/definitions/RuleConfiguration" },
						{ "type": "null" }
					]
				},
				"noInvalidBuiltinInstantiation": {
					"description": "Ensure that builtins are correctly instantiated.",
					"anyOf": [
						{ "$ref": "#/definitions/RuleFixConfiguration" },
						{ "type": "null" }
					]
				},
				"noInvalidConstructorSuper": {
					"description": "Prevents the incorrect use of super() inside classes. It also checks whether a call super() is missing from classes that extends other constructors.",
					"anyOf": [
						{ "$ref": "#/definitions/RuleConfiguration" },
						{ "type": "null" }
					]
				},
				"noInvalidDirectionInLinearGradient": {
					"description": "Disallow non-standard direction values for linear gradient functions.",
					"anyOf": [
						{ "$ref": "#/definitions/RuleConfiguration" },
						{ "type": "null" }
					]
				},
				"noInvalidGridAreas": {
					"description": "Disallows invalid named grid areas in CSS Grid Layouts.",
					"anyOf": [
						{ "$ref": "#/definitions/RuleConfiguration" },
						{ "type": "null" }
					]
				},
				"noInvalidNewBuiltin": {
					"description": "Disallow new operators with global non-constructor functions.",
					"anyOf": [
						{ "$ref": "#/definitions/RuleFixConfiguration" },
						{ "type": "null" }
					]
				},
				"noInvalidPositionAtImportRule": {
					"description": "Disallow the use of @import at-rules in invalid positions.",
					"anyOf": [
						{ "$ref": "#/definitions/RuleConfiguration" },
						{ "type": "null" }
					]
				},
				"noInvalidUseBeforeDeclaration": {
					"description": "Disallow the use of variables and function parameters before their declaration",
					"anyOf": [
						{ "$ref": "#/definitions/RuleConfiguration" },
						{ "type": "null" }
					]
				},
				"noNewSymbol": {
					"description": "Disallow new operators with the Symbol object.",
					"anyOf": [
						{ "$ref": "#/definitions/RuleFixConfiguration" },
						{ "type": "null" }
					]
				},
				"noNodejsModules": {
					"description": "Forbid the use of Node.js builtin modules.",
					"anyOf": [
						{ "$ref": "#/definitions/RuleConfiguration" },
						{ "type": "null" }
					]
				},
				"noNonoctalDecimalEscape": {
					"description": "Disallow \\8 and \\9 escape sequences in string literals.",
					"anyOf": [
						{ "$ref": "#/definitions/RuleFixConfiguration" },
						{ "type": "null" }
					]
				},
				"noPrecisionLoss": {
					"description": "Disallow literal numbers that lose precision",
					"anyOf": [
						{ "$ref": "#/definitions/RuleConfiguration" },
						{ "type": "null" }
					]
				},
				"noRenderReturnValue": {
					"description": "Prevent the usage of the return value of React.render.",
					"anyOf": [
						{ "$ref": "#/definitions/RuleConfiguration" },
						{ "type": "null" }
					]
				},
				"noSelfAssign": {
					"description": "Disallow assignments where both sides are exactly the same.",
					"anyOf": [
						{ "$ref": "#/definitions/RuleConfiguration" },
						{ "type": "null" }
					]
				},
				"noSetterReturn": {
					"description": "Disallow returning a value from a setter",
					"anyOf": [
						{ "$ref": "#/definitions/RuleConfiguration" },
						{ "type": "null" }
					]
				},
				"noStringCaseMismatch": {
					"description": "Disallow comparison of expressions modifying the string case with non-compliant value.",
					"anyOf": [
						{ "$ref": "#/definitions/RuleFixConfiguration" },
						{ "type": "null" }
					]
				},
				"noSwitchDeclarations": {
					"description": "Disallow lexical declarations in switch clauses.",
					"anyOf": [
						{ "$ref": "#/definitions/RuleFixConfiguration" },
						{ "type": "null" }
					]
				},
				"noUndeclaredDependencies": {
					"description": "Disallow the use of dependencies that aren't specified in the package.json.",
					"anyOf": [
						{ "$ref": "#/definitions/NoUndeclaredDependenciesConfiguration" },
						{ "type": "null" }
					]
				},
				"noUndeclaredVariables": {
					"description": "Prevents the usage of variables that haven't been declared inside the document.",
					"anyOf": [
						{ "$ref": "#/definitions/UndeclaredVariablesConfiguration" },
						{ "type": "null" }
					]
				},
				"noUnknownFunction": {
					"description": "Disallow unknown CSS value functions.",
					"anyOf": [
						{ "$ref": "#/definitions/RuleConfiguration" },
						{ "type": "null" }
					]
				},
				"noUnknownMediaFeatureName": {
					"description": "Disallow unknown media feature names.",
					"anyOf": [
						{ "$ref": "#/definitions/RuleConfiguration" },
						{ "type": "null" }
					]
				},
				"noUnknownProperty": {
					"description": "Disallow unknown properties.",
					"anyOf": [
						{ "$ref": "#/definitions/RuleConfiguration" },
						{ "type": "null" }
					]
				},
				"noUnknownUnit": {
					"description": "Disallow unknown CSS units.",
					"anyOf": [
						{ "$ref": "#/definitions/RuleConfiguration" },
						{ "type": "null" }
					]
				},
				"noUnmatchableAnbSelector": {
					"description": "Disallow unmatchable An+B selectors.",
					"anyOf": [
						{ "$ref": "#/definitions/RuleConfiguration" },
						{ "type": "null" }
					]
				},
				"noUnnecessaryContinue": {
					"description": "Avoid using unnecessary continue.",
					"anyOf": [
						{ "$ref": "#/definitions/RuleFixConfiguration" },
						{ "type": "null" }
					]
				},
				"noUnreachable": {
					"description": "Disallow unreachable code",
					"anyOf": [
						{ "$ref": "#/definitions/RuleConfiguration" },
						{ "type": "null" }
					]
				},
				"noUnreachableSuper": {
					"description": "Ensures the super() constructor is called exactly once on every code  path in a class constructor before this is accessed if the class has a superclass",
					"anyOf": [
						{ "$ref": "#/definitions/RuleConfiguration" },
						{ "type": "null" }
					]
				},
				"noUnsafeFinally": {
					"description": "Disallow control flow statements in finally blocks.",
					"anyOf": [
						{ "$ref": "#/definitions/RuleConfiguration" },
						{ "type": "null" }
					]
				},
				"noUnsafeOptionalChaining": {
					"description": "Disallow the use of optional chaining in contexts where the undefined value is not allowed.",
					"anyOf": [
						{ "$ref": "#/definitions/RuleConfiguration" },
						{ "type": "null" }
					]
				},
				"noUnusedFunctionParameters": {
					"description": "Disallow unused function parameters.",
					"anyOf": [
						{ "$ref": "#/definitions/RuleFixConfiguration" },
						{ "type": "null" }
					]
				},
				"noUnusedImports": {
					"description": "Disallow unused imports.",
					"anyOf": [
						{ "$ref": "#/definitions/RuleFixConfiguration" },
						{ "type": "null" }
					]
				},
				"noUnusedLabels": {
					"description": "Disallow unused labels.",
					"anyOf": [
						{ "$ref": "#/definitions/RuleFixConfiguration" },
						{ "type": "null" }
					]
				},
				"noUnusedPrivateClassMembers": {
					"description": "Disallow unused private class members",
					"anyOf": [
						{ "$ref": "#/definitions/RuleFixConfiguration" },
						{ "type": "null" }
					]
				},
				"noUnusedVariables": {
					"description": "Disallow unused variables.",
					"anyOf": [
						{ "$ref": "#/definitions/RuleFixConfiguration" },
						{ "type": "null" }
					]
				},
				"noVoidElementsWithChildren": {
					"description": "This rules prevents void elements (AKA self-closing elements) from having children.",
					"anyOf": [
						{ "$ref": "#/definitions/RuleFixConfiguration" },
						{ "type": "null" }
					]
				},
				"noVoidTypeReturn": {
					"description": "Disallow returning a value from a function with the return type 'void'",
					"anyOf": [
						{ "$ref": "#/definitions/RuleConfiguration" },
						{ "type": "null" }
					]
				},
				"recommended": {
					"description": "It enables the recommended rules for this group",
					"type": ["boolean", "null"]
				},
				"useArrayLiterals": {
					"description": "Disallow Array constructors.",
					"anyOf": [
						{ "$ref": "#/definitions/RuleFixConfiguration" },
						{ "type": "null" }
					]
				},
				"useExhaustiveDependencies": {
					"description": "Enforce all dependencies are correctly specified in a React hook.",
					"anyOf": [
						{ "$ref": "#/definitions/UseExhaustiveDependenciesConfiguration" },
						{ "type": "null" }
					]
				},
				"useHookAtTopLevel": {
					"description": "Enforce that all React hooks are being called from the Top Level component functions.",
					"anyOf": [
						{ "$ref": "#/definitions/DeprecatedHooksConfiguration" },
						{ "type": "null" }
					]
				},
				"useImportExtensions": {
					"description": "Enforce file extensions for relative imports.",
					"anyOf": [
						{ "$ref": "#/definitions/UseImportExtensionsConfiguration" },
						{ "type": "null" }
					]
				},
				"useIsNan": {
					"description": "Require calls to isNaN() when checking for NaN.",
					"anyOf": [
						{ "$ref": "#/definitions/RuleFixConfiguration" },
						{ "type": "null" }
					]
				},
				"useJsxKeyInIterable": {
					"description": "Disallow missing key props in iterators/collection literals.",
					"anyOf": [
						{ "$ref": "#/definitions/RuleConfiguration" },
						{ "type": "null" }
					]
				},
				"useValidForDirection": {
					"description": "Enforce \"for\" loop update clause moving the counter in the right direction.",
					"anyOf": [
						{ "$ref": "#/definitions/RuleConfiguration" },
						{ "type": "null" }
					]
				},
				"useYield": {
					"description": "Require generator functions to contain yield.",
					"anyOf": [
						{ "$ref": "#/definitions/RuleConfiguration" },
						{ "type": "null" }
					]
				}
			},
			"additionalProperties": false
		},
		"CssAssists": {
			"description": "Options that changes how the CSS assists behaves",
			"type": "object",
			"properties": {
				"enabled": {
					"description": "Control the assists for CSS files.",
					"type": ["boolean", "null"]
				}
			},
			"additionalProperties": false
		},
		"CssConfiguration": {
			"description": "Options applied to CSS files",
			"type": "object",
			"properties": {
				"assists": {
					"description": "CSS assists options",
					"anyOf": [{ "$ref": "#/definitions/CssAssists" }, { "type": "null" }]
				},
				"formatter": {
					"description": "CSS formatter options",
					"anyOf": [
						{ "$ref": "#/definitions/CssFormatter" },
						{ "type": "null" }
					]
				},
				"linter": {
					"description": "CSS linter options",
					"anyOf": [{ "$ref": "#/definitions/CssLinter" }, { "type": "null" }]
				},
				"parser": {
					"description": "CSS parsing options",
					"anyOf": [{ "$ref": "#/definitions/CssParser" }, { "type": "null" }]
				}
			},
			"additionalProperties": false
		},
		"CssFormatter": {
			"description": "Options that changes how the CSS formatter behaves",
			"type": "object",
			"properties": {
				"enabled": {
					"description": "Control the formatter for CSS (and its super languages) files.",
					"type": ["boolean", "null"]
				},
				"indentStyle": {
					"description": "The indent style applied to CSS (and its super languages) files.",
					"anyOf": [{ "$ref": "#/definitions/IndentStyle" }, { "type": "null" }]
				},
				"indentWidth": {
					"description": "The size of the indentation applied to CSS (and its super languages) files. Default to 2.",
					"anyOf": [{ "$ref": "#/definitions/IndentWidth" }, { "type": "null" }]
				},
				"lineEnding": {
					"description": "The type of line ending applied to CSS (and its super languages) files.",
					"anyOf": [{ "$ref": "#/definitions/LineEnding" }, { "type": "null" }]
				},
				"lineWidth": {
					"description": "What's the max width of a line applied to CSS (and its super languages) files. Defaults to 80.",
					"anyOf": [{ "$ref": "#/definitions/LineWidth" }, { "type": "null" }]
				},
				"quoteStyle": {
					"description": "The type of quotes used in CSS code. Defaults to double.",
					"anyOf": [{ "$ref": "#/definitions/QuoteStyle" }, { "type": "null" }]
				}
			},
			"additionalProperties": false
		},
		"CssLinter": {
			"description": "Options that changes how the CSS linter behaves",
			"type": "object",
			"properties": {
				"enabled": {
					"description": "Control the linter for CSS files.",
					"type": ["boolean", "null"]
				}
			},
			"additionalProperties": false
		},
		"CssParser": {
			"description": "Options that changes how the CSS parser behaves",
			"type": "object",
			"properties": {
				"allowWrongLineComments": {
					"description": "Allow comments to appear on incorrect lines in `.css` files",
					"type": ["boolean", "null"]
				},
				"cssModules": {
					"description": "Enables parsing of CSS Modules specific features.",
					"type": ["boolean", "null"]
				}
			},
			"additionalProperties": false
		},
		"CustomRestrictedType": {
			"anyOf": [
				{ "type": "string" },
				{ "$ref": "#/definitions/CustomRestrictedTypeOptions" }
			]
		},
		"CustomRestrictedTypeOptions": {
			"type": "object",
			"properties": {
				"message": { "default": "", "type": "string" },
				"use": { "default": null, "type": ["string", "null"] }
			},
			"additionalProperties": false
		},
		"DependencyAvailability": {
			"oneOf": [
				{
					"description": "This type of dependency will be always available or unavailable.",
					"type": "boolean"
				},
				{
					"description": "This type of dependency will be available only if the linted file matches any of the globs.",
					"type": "array",
					"items": { "type": "string" },
					"minItems": 1
				}
			]
		},
		"DeprecatedHooksConfiguration": {
			"anyOf": [
				{ "$ref": "#/definitions/RulePlainConfiguration" },
				{ "$ref": "#/definitions/RuleWithDeprecatedHooksOptions" }
			]
		},
		"DeprecatedHooksOptions": {
			"description": "Options for the `useHookAtTopLevel` rule have been deprecated, since we now use the React hook naming convention to determine whether a function is a hook.",
			"type": "object",
			"additionalProperties": false
		},
		"FilenameCase": {
			"description": "Supported cases for file names.",
			"oneOf": [
				{ "description": "camelCase", "type": "string", "enum": ["camelCase"] },
				{
					"description": "Match an export name",
					"type": "string",
					"enum": ["export"]
				},
				{
					"description": "kebab-case",
					"type": "string",
					"enum": ["kebab-case"]
				},
				{
					"description": "PascalCase",
					"type": "string",
					"enum": ["PascalCase"]
				},
				{
					"description": "snake_case",
					"type": "string",
					"enum": ["snake_case"]
				}
			]
		},
		"FilenameCases": {
			"type": "array",
			"items": { "$ref": "#/definitions/FilenameCase" },
			"uniqueItems": true
		},
		"FilenamingConventionConfiguration": {
			"anyOf": [
				{ "$ref": "#/definitions/RulePlainConfiguration" },
				{ "$ref": "#/definitions/RuleWithFilenamingConventionOptions" }
			]
		},
		"FilenamingConventionOptions": {
			"description": "Rule's options.",
			"type": "object",
			"properties": {
				"filenameCases": {
					"description": "Allowed cases for file names.",
					"allOf": [{ "$ref": "#/definitions/FilenameCases" }]
				},
				"match": {
					"description": "Regular expression to enforce",
					"anyOf": [{ "$ref": "#/definitions/Regex" }, { "type": "null" }]
				},
				"requireAscii": {
					"description": "If `false`, then non-ASCII characters are allowed.",
					"type": "boolean"
				},
				"strictCase": {
					"description": "If `false`, then consecutive uppercase are allowed in _camel_ and _pascal_ cases. This does not affect other [Case].",
					"type": "boolean"
				}
			},
			"additionalProperties": false
		},
		"FilesConfiguration": {
			"description": "The configuration of the filesystem",
			"type": "object",
			"properties": {
				"ignore": {
					"description": "A list of Unix shell style patterns. Biome will ignore files/folders that will match these patterns.",
					"anyOf": [{ "$ref": "#/definitions/StringSet" }, { "type": "null" }]
				},
				"ignoreUnknown": {
					"description": "Tells Biome to not emit diagnostics when handling files that doesn't know",
					"type": ["boolean", "null"]
				},
				"include": {
					"description": "A list of Unix shell style patterns. Biome will handle only those files/folders that will match these patterns.",
					"anyOf": [{ "$ref": "#/definitions/StringSet" }, { "type": "null" }]
				},
				"maxSize": {
					"description": "The maximum allowed size for source code files in bytes. Files above this limit will be ignored for performance reasons. Defaults to 1 MiB",
					"type": ["integer", "null"],
					"format": "uint64",
					"minimum": 1.0
				}
			},
			"additionalProperties": false
		},
		"FixKind": {
			"description": "Used to identify the kind of code action emitted by a rule",
			"oneOf": [
				{
					"description": "The rule doesn't emit code actions.",
					"type": "string",
					"enum": ["none"]
				},
				{
					"description": "The rule emits a code action that is safe to apply. Usually these fixes don't change the semantic of the program.",
					"type": "string",
					"enum": ["safe"]
				},
				{
					"description": "The rule emits a code action that is _unsafe_ to apply. Usually these fixes remove comments, or change the semantic of the program.",
					"type": "string",
					"enum": ["unsafe"]
				}
			]
		},
		"Format": {
			"description": "Supported cases.",
			"type": "string",
			"enum": ["camelCase", "CONSTANT_CASE", "PascalCase", "snake_case"]
		},
		"Formats": {
			"type": "array",
			"items": { "$ref": "#/definitions/Format" },
			"uniqueItems": true
		},
		"FormatterConfiguration": {
			"description": "Generic options applied to all files",
			"type": "object",
			"properties": {
				"attributePosition": {
					"description": "The attribute position style in HTMLish languages. By default auto.",
					"anyOf": [
						{ "$ref": "#/definitions/AttributePosition" },
						{ "type": "null" }
					]
				},
				"bracketSpacing": {
					"description": "Whether to insert spaces around brackets in object literals. Defaults to true.",
					"anyOf": [
						{ "$ref": "#/definitions/BracketSpacing" },
						{ "type": "null" }
					]
				},
				"enabled": { "type": ["boolean", "null"] },
				"formatWithErrors": {
					"description": "Stores whether formatting should be allowed to proceed if a given file has syntax errors",
					"type": ["boolean", "null"]
				},
				"ignore": {
					"description": "A list of Unix shell style patterns. The formatter will ignore files/folders that will match these patterns.",
					"anyOf": [{ "$ref": "#/definitions/StringSet" }, { "type": "null" }]
				},
				"include": {
					"description": "A list of Unix shell style patterns. The formatter will include files/folders that will match these patterns.",
					"anyOf": [{ "$ref": "#/definitions/StringSet" }, { "type": "null" }]
				},
				"indentSize": {
					"description": "The size of the indentation, 2 by default (deprecated, use `indent-width`)",
					"anyOf": [{ "$ref": "#/definitions/IndentWidth" }, { "type": "null" }]
				},
				"indentStyle": {
					"description": "The indent style.",
					"anyOf": [{ "$ref": "#/definitions/IndentStyle" }, { "type": "null" }]
				},
				"indentWidth": {
					"description": "The size of the indentation, 2 by default",
					"anyOf": [{ "$ref": "#/definitions/IndentWidth" }, { "type": "null" }]
				},
				"lineEnding": {
					"description": "The type of line ending.",
					"anyOf": [{ "$ref": "#/definitions/LineEnding" }, { "type": "null" }]
				},
				"lineWidth": {
					"description": "What's the max width of a line. Defaults to 80.",
					"anyOf": [{ "$ref": "#/definitions/LineWidth" }, { "type": "null" }]
				},
				"useEditorconfig": {
					"description": "Use any `.editorconfig` files to configure the formatter. Configuration in `biome.json` will override `.editorconfig` configuration. Default: false.",
					"type": ["boolean", "null"]
				}
			},
			"additionalProperties": false
		},
		"GraphqlConfiguration": {
			"description": "Options applied to GraphQL files",
			"type": "object",
			"properties": {
				"formatter": {
					"description": "GraphQL formatter options",
					"anyOf": [
						{ "$ref": "#/definitions/GraphqlFormatter" },
						{ "type": "null" }
					]
				},
				"linter": {
					"anyOf": [
						{ "$ref": "#/definitions/GraphqlLinter" },
						{ "type": "null" }
					]
				}
			},
			"additionalProperties": false
		},
		"GraphqlFormatter": {
			"description": "Options that changes how the GraphQL formatter behaves",
			"type": "object",
			"properties": {
				"bracketSpacing": {
					"description": "Whether to insert spaces around brackets in object literals. Defaults to true.",
					"anyOf": [
						{ "$ref": "#/definitions/BracketSpacing" },
						{ "type": "null" }
					]
				},
				"enabled": {
					"description": "Control the formatter for GraphQL files.",
					"type": ["boolean", "null"]
				},
				"indentStyle": {
					"description": "The indent style applied to GraphQL files.",
					"anyOf": [{ "$ref": "#/definitions/IndentStyle" }, { "type": "null" }]
				},
				"indentWidth": {
					"description": "The size of the indentation applied to GraphQL files. Default to 2.",
					"anyOf": [{ "$ref": "#/definitions/IndentWidth" }, { "type": "null" }]
				},
				"lineEnding": {
					"description": "The type of line ending applied to GraphQL files.",
					"anyOf": [{ "$ref": "#/definitions/LineEnding" }, { "type": "null" }]
				},
				"lineWidth": {
					"description": "What's the max width of a line applied to GraphQL files. Defaults to 80.",
					"anyOf": [{ "$ref": "#/definitions/LineWidth" }, { "type": "null" }]
				},
				"quoteStyle": {
					"description": "The type of quotes used in GraphQL code. Defaults to double.",
					"anyOf": [{ "$ref": "#/definitions/QuoteStyle" }, { "type": "null" }]
				}
			},
			"additionalProperties": false
		},
		"GraphqlLinter": {
			"description": "Options that changes how the GraphQL linter behaves",
			"type": "object",
			"properties": {
				"enabled": {
					"description": "Control the formatter for GraphQL files.",
					"type": ["boolean", "null"]
				}
			},
			"additionalProperties": false
		},
		"Hook": {
			"type": "object",
			"properties": {
				"closureIndex": {
					"description": "The \"position\" of the closure function, starting from zero.\n\nFor example, for React's `useEffect()` hook, the closure index is 0.",
					"default": null,
					"type": ["integer", "null"],
					"format": "uint8",
					"minimum": 0.0
				},
				"dependenciesIndex": {
					"description": "The \"position\" of the array of dependencies, starting from zero.\n\nFor example, for React's `useEffect()` hook, the dependencies index is 1.",
					"default": null,
					"type": ["integer", "null"],
					"format": "uint8",
					"minimum": 0.0
				},
				"name": {
					"description": "The name of the hook.",
					"default": "",
					"type": "string"
				},
				"stableResult": {
					"description": "Whether the result of the hook is stable.\n\nSet to `true` to mark the identity of the hook's return value as stable, or use a number/an array of numbers to mark the \"positions\" in the return array as stable.\n\nFor example, for React's `useRef()` hook the value would be `true`, while for `useState()` it would be `[1]`.",
					"default": null,
					"anyOf": [
						{ "$ref": "#/definitions/StableHookResult" },
						{ "type": "null" }
					]
				}
			},
			"additionalProperties": false
		},
		"ImportGroup": {
			"anyOf": [
				{ "$ref": "#/definitions/PredefinedImportGroup" },
				{ "$ref": "#/definitions/Regex" }
			]
		},
		"IndentStyle": {
			"oneOf": [
				{ "description": "Tab", "type": "string", "enum": ["tab"] },
				{ "description": "Space", "type": "string", "enum": ["space"] }
			]
		},
		"IndentWidth": { "type": "integer", "format": "uint8", "minimum": 0.0 },
		"JavascriptAssists": {
			"description": "Linter options specific to the JavaScript linter",
			"type": "object",
			"properties": {
				"enabled": {
					"description": "Control the linter for JavaScript (and its super languages) files.",
					"type": ["boolean", "null"]
				}
			},
			"additionalProperties": false
		},
		"JavascriptConfiguration": {
			"description": "A set of options applied to the JavaScript files",
			"type": "object",
			"properties": {
				"assists": {
					"description": "Assists options",
					"anyOf": [
						{ "$ref": "#/definitions/JavascriptAssists" },
						{ "type": "null" }
					]
				},
				"formatter": {
					"description": "Formatting options",
					"anyOf": [
						{ "$ref": "#/definitions/JavascriptFormatter" },
						{ "type": "null" }
					]
				},
				"globals": {
					"description": "A list of global bindings that should be ignored by the analyzers\n\nIf defined here, they should not emit diagnostics.",
					"anyOf": [{ "$ref": "#/definitions/StringSet" }, { "type": "null" }]
				},
				"jsxRuntime": {
					"description": "Indicates the type of runtime or transformation used for interpreting JSX.",
					"anyOf": [{ "$ref": "#/definitions/JsxRuntime" }, { "type": "null" }]
				},
				"linter": {
					"description": "Linter options",
					"anyOf": [
						{ "$ref": "#/definitions/JavascriptLinter" },
						{ "type": "null" }
					]
				},
				"organizeImports": {
					"anyOf": [
						{ "$ref": "#/definitions/JavascriptOrganizeImports" },
						{ "type": "null" }
					]
				},
				"parser": {
					"description": "Parsing options",
					"anyOf": [
						{ "$ref": "#/definitions/JavascriptParser" },
						{ "type": "null" }
					]
				}
			},
			"additionalProperties": false
		},
		"JavascriptFormatter": {
			"description": "Formatting options specific to the JavaScript files",
			"type": "object",
			"properties": {
				"arrowParentheses": {
					"description": "Whether to add non-necessary parentheses to arrow functions. Defaults to \"always\".",
					"anyOf": [
						{ "$ref": "#/definitions/ArrowParentheses" },
						{ "type": "null" }
					]
				},
				"attributePosition": {
					"description": "The attribute position style in jsx elements. Defaults to auto.",
					"anyOf": [
						{ "$ref": "#/definitions/AttributePosition" },
						{ "type": "null" }
					]
				},
				"bracketSameLine": {
					"description": "Whether to hug the closing bracket of multiline HTML/JSX tags to the end of the last line, rather than being alone on the following line. Defaults to false.",
					"type": ["boolean", "null"]
				},
				"bracketSpacing": {
					"description": "Whether to insert spaces around brackets in object literals. Defaults to true.",
					"anyOf": [
						{ "$ref": "#/definitions/BracketSpacing" },
						{ "type": "null" }
					]
				},
				"enabled": {
					"description": "Control the formatter for JavaScript (and its super languages) files.",
					"type": ["boolean", "null"]
				},
				"indentSize": {
					"description": "The size of the indentation applied to JavaScript (and its super languages) files. Default to 2.",
					"anyOf": [{ "$ref": "#/definitions/IndentWidth" }, { "type": "null" }]
				},
				"indentStyle": {
					"description": "The indent style applied to JavaScript (and its super languages) files.",
					"anyOf": [{ "$ref": "#/definitions/IndentStyle" }, { "type": "null" }]
				},
				"indentWidth": {
					"description": "The size of the indentation applied to JavaScript (and its super languages) files. Default to 2.",
					"anyOf": [{ "$ref": "#/definitions/IndentWidth" }, { "type": "null" }]
				},
				"jsxQuoteStyle": {
					"description": "The type of quotes used in JSX. Defaults to double.",
					"anyOf": [{ "$ref": "#/definitions/QuoteStyle" }, { "type": "null" }]
				},
				"lineEnding": {
					"description": "The type of line ending applied to JavaScript (and its super languages) files.",
					"anyOf": [{ "$ref": "#/definitions/LineEnding" }, { "type": "null" }]
				},
				"lineWidth": {
					"description": "What's the max width of a line applied to JavaScript (and its super languages) files. Defaults to 80.",
					"anyOf": [{ "$ref": "#/definitions/LineWidth" }, { "type": "null" }]
				},
				"quoteProperties": {
					"description": "When properties in objects are quoted. Defaults to asNeeded.",
					"anyOf": [
						{ "$ref": "#/definitions/QuoteProperties" },
						{ "type": "null" }
					]
				},
				"quoteStyle": {
					"description": "The type of quotes used in JavaScript code. Defaults to double.",
					"anyOf": [{ "$ref": "#/definitions/QuoteStyle" }, { "type": "null" }]
				},
				"semicolons": {
					"description": "Whether the formatter prints semicolons for all statements or only in for statements where it is necessary because of ASI.",
					"anyOf": [{ "$ref": "#/definitions/Semicolons" }, { "type": "null" }]
				},
				"trailingComma": {
					"description": "Print trailing commas wherever possible in multi-line comma-separated syntactic structures. Defaults to \"all\".",
					"anyOf": [
						{ "$ref": "#/definitions/TrailingCommas" },
						{ "type": "null" }
					]
				},
				"trailingCommas": {
					"description": "Print trailing commas wherever possible in multi-line comma-separated syntactic structures. Defaults to \"all\".",
					"anyOf": [
						{ "$ref": "#/definitions/TrailingCommas" },
						{ "type": "null" }
					]
				}
			},
			"additionalProperties": false
		},
		"JavascriptLinter": {
			"description": "Linter options specific to the JavaScript linter",
			"type": "object",
			"properties": {
				"enabled": {
					"description": "Control the linter for JavaScript (and its super languages) files.",
					"type": ["boolean", "null"]
				}
			},
			"additionalProperties": false
		},
		"JavascriptOrganizeImports": {
			"type": "object",
			"additionalProperties": false
		},
		"JavascriptParser": {
			"description": "Options that changes how the JavaScript parser behaves",
			"type": "object",
			"properties": {
				"gritMetavariables": {
					"description": "Enables parsing of Grit metavariables. Defaults to `false`.",
					"type": ["boolean", "null"]
				},
				"unsafeParameterDecoratorsEnabled": {
					"description": "It enables the experimental and unsafe parsing of parameter decorators\n\nThese decorators belong to an old proposal, and they are subject to change.",
					"type": ["boolean", "null"]
				}
			},
			"additionalProperties": false
		},
		"JsonAssists": {
			"description": "Linter options specific to the JSON linter",
			"type": "object",
			"properties": {
				"enabled": {
					"description": "Control the linter for JSON (and its super languages) files.",
					"type": ["boolean", "null"]
				}
			},
			"additionalProperties": false
		},
		"JsonConfiguration": {
			"description": "Options applied to JSON files",
			"type": "object",
			"properties": {
				"assists": {
					"description": "Assists options",
					"anyOf": [{ "$ref": "#/definitions/JsonAssists" }, { "type": "null" }]
				},
				"formatter": {
					"description": "Formatting options",
					"anyOf": [
						{ "$ref": "#/definitions/JsonFormatter" },
						{ "type": "null" }
					]
				},
				"linter": {
					"description": "Linting options",
					"anyOf": [{ "$ref": "#/definitions/JsonLinter" }, { "type": "null" }]
				},
				"parser": {
					"description": "Parsing options",
					"anyOf": [{ "$ref": "#/definitions/JsonParser" }, { "type": "null" }]
				}
			},
			"additionalProperties": false
		},
		"JsonFormatter": {
			"type": "object",
			"properties": {
				"enabled": {
					"description": "Control the formatter for JSON (and its super languages) files.",
					"type": ["boolean", "null"]
				},
				"indentSize": {
					"description": "The size of the indentation applied to JSON (and its super languages) files. Default to 2.",
					"anyOf": [{ "$ref": "#/definitions/IndentWidth" }, { "type": "null" }]
				},
				"indentStyle": {
					"description": "The indent style applied to JSON (and its super languages) files.",
					"anyOf": [{ "$ref": "#/definitions/IndentStyle" }, { "type": "null" }]
				},
				"indentWidth": {
					"description": "The size of the indentation applied to JSON (and its super languages) files. Default to 2.",
					"anyOf": [{ "$ref": "#/definitions/IndentWidth" }, { "type": "null" }]
				},
				"lineEnding": {
					"description": "The type of line ending applied to JSON (and its super languages) files.",
					"anyOf": [{ "$ref": "#/definitions/LineEnding" }, { "type": "null" }]
				},
				"lineWidth": {
					"description": "What's the max width of a line applied to JSON (and its super languages) files. Defaults to 80.",
					"anyOf": [{ "$ref": "#/definitions/LineWidth" }, { "type": "null" }]
				},
				"trailingCommas": {
					"description": "Print trailing commas wherever possible in multi-line comma-separated syntactic structures. Defaults to \"none\".",
					"anyOf": [
						{ "$ref": "#/definitions/TrailingCommas2" },
						{ "type": "null" }
					]
				}
			},
			"additionalProperties": false
		},
		"JsonLinter": {
			"description": "Linter options specific to the JSON linter",
			"type": "object",
			"properties": {
				"enabled": {
					"description": "Control the linter for JSON (and its super languages) files.",
					"type": ["boolean", "null"]
				}
			},
			"additionalProperties": false
		},
		"JsonParser": {
			"description": "Options that changes how the JSON parser behaves",
			"type": "object",
			"properties": {
				"allowComments": {
					"description": "Allow parsing comments in `.json` files",
					"type": ["boolean", "null"]
				},
				"allowTrailingCommas": {
					"description": "Allow parsing trailing commas in `.json` files",
					"type": ["boolean", "null"]
				}
			},
			"additionalProperties": false
		},
		"JsxRuntime": {
			"description": "Indicates the type of runtime or transformation used for interpreting JSX.",
			"oneOf": [
				{
					"description": "Indicates a modern or native JSX environment, that doesn't require special handling by Biome.",
					"type": "string",
					"enum": ["transparent"]
				},
				{
					"description": "Indicates a classic React environment that requires the `React` import.\n\nCorresponds to the `react` value for the `jsx` option in TypeScript's `tsconfig.json`.\n\nThis option should only be necessary if you cannot upgrade to a React version that supports the new JSX runtime. For more information about the old vs. new JSX runtime, please see: <https://legacy.reactjs.org/blog/2020/09/22/introducing-the-new-jsx-transform.html>",
					"type": "string",
					"enum": ["reactClassic"]
				}
			]
		},
		"Kind": {
			"oneOf": [
				{
					"type": "string",
					"enum": [
						"class",
						"enum",
						"interface",
						"enumMember",
						"importNamespace",
						"exportNamespace",
						"variable",
						"const",
						"let",
						"using",
						"var",
						"catchParameter",
						"indexParameter",
						"exportAlias",
						"importAlias",
						"classGetter",
						"classSetter",
						"classMethod",
						"objectLiteralProperty",
						"objectLiteralGetter",
						"objectLiteralSetter",
						"objectLiteralMethod",
						"typeAlias"
					]
				},
				{ "description": "All kinds", "type": "string", "enum": ["any"] },
				{
					"description": "All type definitions: classes, enums, interfaces, and type aliases",
					"type": "string",
					"enum": ["typeLike"]
				},
				{
					"description": "Named function declarations and expressions",
					"type": "string",
					"enum": ["function"]
				},
				{
					"description": "TypeScript namespaces, import and export namespaces",
					"type": "string",
					"enum": ["namespaceLike"]
				},
				{
					"description": "TypeScript mamespaces",
					"type": "string",
					"enum": ["namespace"]
				},
				{
					"description": "All function parameters, but parameter properties",
					"type": "string",
					"enum": ["functionParameter"]
				},
				{
					"description": "All generic type parameters",
					"type": "string",
					"enum": ["typeParameter"]
				},
				{
					"description": "All class members: properties, methods, getters, and setters",
					"type": "string",
					"enum": ["classMember"]
				},
				{
					"description": "All class properties, including parameter properties",
					"type": "string",
					"enum": ["classProperty"]
				},
				{
					"description": "All object literal members: properties, methods, getters, and setters",
					"type": "string",
					"enum": ["objectLiteralMember"]
				},
				{
					"description": "All members defined in type alaises and interfaces",
					"type": "string",
					"enum": ["typeMember"]
				},
				{
					"description": "All getters defined in type alaises and interfaces",
					"type": "string",
					"enum": ["typeGetter"]
				},
				{
					"description": "All properties defined in type alaises and interfaces",
					"type": "string",
					"enum": ["typeProperty"]
				},
				{
					"description": "All setters defined in type alaises and interfaces",
					"type": "string",
					"enum": ["typeSetter"]
				},
				{
					"description": "All methods defined in type alaises and interfaces",
					"type": "string",
					"enum": ["typeMethod"]
				}
			]
		},
		"LineEnding": {
			"oneOf": [
				{
					"description": "Line Feed only (\\n), common on Linux and macOS as well as inside git repos",
					"type": "string",
					"enum": ["lf"]
				},
				{
					"description": "Carriage Return + Line Feed characters (\\r\\n), common on Windows",
					"type": "string",
					"enum": ["crlf"]
				},
				{
					"description": "Carriage Return character only (\\r), used very rarely",
					"type": "string",
					"enum": ["cr"]
				}
			]
		},
		"LineWidth": {
			"description": "Validated value for the `line_width` formatter options\n\nThe allowed range of values is 1..=320",
			"type": "integer",
			"format": "uint16",
			"minimum": 0.0
		},
		"LinterConfiguration": {
			"type": "object",
			"properties": {
				"enabled": {
					"description": "if `false`, it disables the feature and the linter won't be executed. `true` by default",
					"type": ["boolean", "null"]
				},
				"ignore": {
					"description": "A list of Unix shell style patterns. The formatter will ignore files/folders that will match these patterns.",
					"anyOf": [{ "$ref": "#/definitions/StringSet" }, { "type": "null" }]
				},
				"include": {
					"description": "A list of Unix shell style patterns. The formatter will include files/folders that will match these patterns.",
					"anyOf": [{ "$ref": "#/definitions/StringSet" }, { "type": "null" }]
				},
				"rules": {
					"description": "List of rules",
					"anyOf": [{ "$ref": "#/definitions/Rules" }, { "type": "null" }]
				}
			},
			"additionalProperties": false
		},
		"Modifiers": {
			"type": "array",
			"items": { "$ref": "#/definitions/RestrictedModifier" },
			"uniqueItems": true
		},
		"NamingConventionConfiguration": {
			"anyOf": [
				{ "$ref": "#/definitions/RulePlainConfiguration" },
				{ "$ref": "#/definitions/RuleWithNamingConventionOptions" }
			]
		},
		"NamingConventionOptions": {
			"description": "Rule's options.",
			"type": "object",
			"properties": {
				"conventions": {
					"description": "Custom conventions.",
					"type": "array",
					"items": { "$ref": "#/definitions/Convention" }
				},
				"enumMemberCase": {
					"description": "Allowed cases for _TypeScript_ `enum` member names.",
					"allOf": [{ "$ref": "#/definitions/Format" }]
				},
				"requireAscii": {
					"description": "If `false`, then non-ASCII characters are allowed.",
					"type": "boolean"
				},
				"strictCase": {
					"description": "If `false`, then consecutive uppercase are allowed in _camel_ and _pascal_ cases. This does not affect other [Case].",
					"type": "boolean"
				}
			},
			"additionalProperties": false
		},
		"NoConsoleConfiguration": {
			"anyOf": [
				{ "$ref": "#/definitions/RulePlainConfiguration" },
				{ "$ref": "#/definitions/RuleWithNoConsoleOptions" }
			]
		},
		"NoConsoleOptions": {
			"type": "object",
			"required": ["allow"],
			"properties": {
				"allow": {
					"description": "Allowed calls on the console object.",
					"type": "array",
					"items": { "type": "string" }
				}
			},
			"additionalProperties": false
		},
		"NoDoubleEqualsConfiguration": {
			"anyOf": [
				{ "$ref": "#/definitions/RulePlainConfiguration" },
				{ "$ref": "#/definitions/RuleWithNoDoubleEqualsOptions" }
			]
		},
		"NoDoubleEqualsOptions": {
			"description": "Rule's options",
			"type": "object",
			"properties": {
				"ignoreNull": {
					"description": "If `true`, an exception is made when comparing with `null`, as it's often relied on to check both for `null` or `undefined`.\n\nIf `false`, no such exception will be made.",
					"type": "boolean"
				}
			},
			"additionalProperties": false
		},
		"NoLabelWithoutControlConfiguration": {
			"anyOf": [
				{ "$ref": "#/definitions/RulePlainConfiguration" },
				{ "$ref": "#/definitions/RuleWithNoLabelWithoutControlOptions" }
			]
		},
		"NoLabelWithoutControlOptions": {
			"type": "object",
			"properties": {
				"inputComponents": {
					"description": "Array of component names that should be considered the same as an `input` element.",
					"default": [],
					"type": "array",
					"items": { "type": "string" }
				},
				"labelAttributes": {
					"description": "Array of attributes that should be treated as the `label` accessible text content.",
					"default": [],
					"type": "array",
					"items": { "type": "string" }
				},
				"labelComponents": {
					"description": "Array of component names that should be considered the same as a `label` element.",
					"default": [],
					"type": "array",
					"items": { "type": "string" }
				}
			},
			"additionalProperties": false
		},
		"NoRestrictedTypesConfiguration": {
			"anyOf": [
				{ "$ref": "#/definitions/RulePlainConfiguration" },
				{ "$ref": "#/definitions/RuleWithNoRestrictedTypesOptions" }
			]
		},
		"NoRestrictedTypesOptions": {
			"type": "object",
			"properties": {
				"types": {
					"default": {},
					"type": "object",
					"additionalProperties": {
						"$ref": "#/definitions/CustomRestrictedType"
					}
				}
			},
			"additionalProperties": false
		},
		"NoSecretsConfiguration": {
			"anyOf": [
				{ "$ref": "#/definitions/RulePlainConfiguration" },
				{ "$ref": "#/definitions/RuleWithNoSecretsOptions" }
			]
		},
		"NoSecretsOptions": {
			"type": "object",
			"properties": {
				"entropyThreshold": {
					"description": "Set entropy threshold (default is 41).",
					"type": ["integer", "null"],
					"format": "uint16",
					"minimum": 0.0
				}
			},
			"additionalProperties": false
		},
		"NoUndeclaredDependenciesConfiguration": {
			"anyOf": [
				{ "$ref": "#/definitions/RulePlainConfiguration" },
				{ "$ref": "#/definitions/RuleWithNoUndeclaredDependenciesOptions" }
			]
		},
		"NoUndeclaredDependenciesOptions": {
			"description": "Rule's options",
			"type": "object",
			"properties": {
				"devDependencies": {
					"description": "If set to `false`, then the rule will show an error when `devDependencies` are imported. Defaults to `true`.",
					"default": true,
					"allOf": [{ "$ref": "#/definitions/DependencyAvailability" }]
				},
				"optionalDependencies": {
					"description": "If set to `false`, then the rule will show an error when `optionalDependencies` are imported. Defaults to `true`.",
					"default": true,
					"allOf": [{ "$ref": "#/definitions/DependencyAvailability" }]
				},
				"peerDependencies": {
					"description": "If set to `false`, then the rule will show an error when `peerDependencies` are imported. Defaults to `true`.",
					"default": true,
					"allOf": [{ "$ref": "#/definitions/DependencyAvailability" }]
				}
			},
			"additionalProperties": false
		},
		"Nursery": {
			"description": "A list of rules that belong to this group",
			"type": "object",
			"properties": {
				"all": {
					"description": "It enables ALL rules for this group.",
					"type": ["boolean", "null"]
				},
				"noCommonJs": {
					"description": "Disallow use of CommonJs module system in favor of ESM style imports.",
					"anyOf": [
						{ "$ref": "#/definitions/RuleConfiguration" },
						{ "type": "null" }
					]
				},
				"noDescendingSpecificity": {
					"description": "Disallow a lower specificity selector from coming after a higher specificity selector.",
					"anyOf": [
						{ "$ref": "#/definitions/RuleConfiguration" },
						{ "type": "null" }
					]
				},
				"noDocumentCookie": {
					"description": "Disallow direct assignments to document.cookie.",
					"anyOf": [
						{ "$ref": "#/definitions/RuleConfiguration" },
						{ "type": "null" }
					]
				},
				"noDocumentImportInPage": {
					"description": "Prevents importing next/document outside of pages/_document.jsx in Next.js projects.",
					"anyOf": [
						{ "$ref": "#/definitions/RuleConfiguration" },
						{ "type": "null" }
					]
				},
				"noDuplicateCustomProperties": {
					"description": "Disallow duplicate custom properties within declaration blocks.",
					"anyOf": [
						{ "$ref": "#/definitions/RuleConfiguration" },
						{ "type": "null" }
					]
				},
				"noDuplicateElseIf": {
					"description": "Disallow duplicate conditions in if-else-if chains",
					"anyOf": [
						{ "$ref": "#/definitions/RuleConfiguration" },
						{ "type": "null" }
					]
				},
				"noDuplicateProperties": {
					"description": "Disallow duplicate properties within declaration blocks.",
					"anyOf": [
						{ "$ref": "#/definitions/RuleConfiguration" },
						{ "type": "null" }
					]
				},
				"noDuplicatedFields": {
					"description": "No duplicated fields in GraphQL operations.",
					"anyOf": [
						{ "$ref": "#/definitions/RuleConfiguration" },
						{ "type": "null" }
					]
				},
				"noDynamicNamespaceImportAccess": {
					"description": "Disallow accessing namespace imports dynamically.",
					"anyOf": [
						{ "$ref": "#/definitions/RuleConfiguration" },
						{ "type": "null" }
					]
				},
				"noEnum": {
					"description": "Disallow TypeScript enum.",
					"anyOf": [
						{ "$ref": "#/definitions/RuleConfiguration" },
						{ "type": "null" }
					]
				},
				"noExportedImports": {
					"description": "Disallow exporting an imported variable.",
					"anyOf": [
						{ "$ref": "#/definitions/RuleConfiguration" },
						{ "type": "null" }
					]
				},
				"noGlobalDirnameFilename": {
					"description": "Disallow the use of __dirname and __filename in the global scope.",
					"anyOf": [
						{ "$ref": "#/definitions/RuleFixConfiguration" },
						{ "type": "null" }
					]
				},
				"noHeadElement": {
					"description": "Prevent usage of \\<head> element in a Next.js project.",
					"anyOf": [
						{ "$ref": "#/definitions/RuleConfiguration" },
						{ "type": "null" }
					]
				},
				"noHeadImportInDocument": {
					"description": "Prevent using the next/head module in pages/_document.js on Next.js projects.",
					"anyOf": [
						{ "$ref": "#/definitions/RuleConfiguration" },
						{ "type": "null" }
					]
				},
				"noImgElement": {
					"description": "Prevent usage of \\<img> element in a Next.js project.",
					"anyOf": [
						{ "$ref": "#/definitions/RuleConfiguration" },
						{ "type": "null" }
					]
				},
				"noIrregularWhitespace": {
					"description": "Disallows the use of irregular whitespace characters.",
					"anyOf": [
						{ "$ref": "#/definitions/RuleConfiguration" },
						{ "type": "null" }
					]
				},
				"noMissingVarFunction": {
					"description": "Disallow missing var function for css variables.",
					"anyOf": [
						{ "$ref": "#/definitions/RuleConfiguration" },
						{ "type": "null" }
					]
				},
				"noNestedTernary": {
					"description": "Disallow nested ternary expressions.",
					"anyOf": [
						{ "$ref": "#/definitions/RuleConfiguration" },
						{ "type": "null" }
					]
				},
				"noOctalEscape": {
					"description": "Disallow octal escape sequences in string literals",
					"anyOf": [
						{ "$ref": "#/definitions/RuleConfiguration" },
						{ "type": "null" }
					]
				},
				"noProcessEnv": {
					"description": "Disallow the use of process.env.",
					"anyOf": [
						{ "$ref": "#/definitions/RuleConfiguration" },
						{ "type": "null" }
					]
				},
				"noRestrictedImports": {
					"description": "Disallow specified modules when loaded by import or require.",
					"anyOf": [
						{ "$ref": "#/definitions/RestrictedImportsConfiguration" },
						{ "type": "null" }
					]
				},
				"noRestrictedTypes": {
					"description": "Disallow user defined types.",
					"anyOf": [
						{ "$ref": "#/definitions/NoRestrictedTypesConfiguration" },
						{ "type": "null" }
					]
				},
				"noSecrets": {
					"description": "Disallow usage of sensitive data such as API keys and tokens.",
					"anyOf": [
						{ "$ref": "#/definitions/NoSecretsConfiguration" },
						{ "type": "null" }
					]
				},
				"noStaticElementInteractions": {
					"description": "Enforce that static, visible elements (such as \\<div>) that have click handlers use the valid role attribute.",
					"anyOf": [
						{ "$ref": "#/definitions/RuleConfiguration" },
						{ "type": "null" }
					]
				},
				"noSubstr": {
					"description": "Enforce the use of String.slice() over String.substr() and String.substring().",
					"anyOf": [
						{ "$ref": "#/definitions/RuleFixConfiguration" },
						{ "type": "null" }
					]
				},
				"noTemplateCurlyInString": {
					"description": "Disallow template literal placeholder syntax in regular strings.",
					"anyOf": [
						{ "$ref": "#/definitions/RuleConfiguration" },
						{ "type": "null" }
					]
				},
				"noUnknownPseudoClass": {
					"description": "Disallow unknown pseudo-class selectors.",
					"anyOf": [
						{ "$ref": "#/definitions/RuleConfiguration" },
						{ "type": "null" }
					]
				},
				"noUnknownPseudoElement": {
					"description": "Disallow unknown pseudo-element selectors.",
					"anyOf": [
						{ "$ref": "#/definitions/RuleConfiguration" },
						{ "type": "null" }
					]
				},
				"noUnknownTypeSelector": {
					"description": "Disallow unknown type selectors.",
					"anyOf": [
						{ "$ref": "#/definitions/RuleConfiguration" },
						{ "type": "null" }
					]
				},
				"noUselessEscapeInRegex": {
					"description": "Disallow unnecessary escape sequence in regular expression literals.",
					"anyOf": [
						{ "$ref": "#/definitions/RuleFixConfiguration" },
						{ "type": "null" }
					]
				},
				"noUselessStringRaw": {
					"description": "Disallow unnecessary String.raw function in template string literals without any escape sequence.",
					"anyOf": [
						{ "$ref": "#/definitions/RuleConfiguration" },
						{ "type": "null" }
					]
				},
				"noUselessUndefined": {
					"description": "Disallow the use of useless undefined.",
					"anyOf": [
						{ "$ref": "#/definitions/RuleFixConfiguration" },
						{ "type": "null" }
					]
				},
				"noValueAtRule": {
					"description": "Disallow use of @value rule in css modules.",
					"anyOf": [
						{ "$ref": "#/definitions/RuleConfiguration" },
						{ "type": "null" }
					]
				},
				"recommended": {
					"description": "It enables the recommended rules for this group",
					"type": ["boolean", "null"]
				},
				"useAdjacentOverloadSignatures": {
					"description": "Disallow the use of overload signatures that are not next to each other.",
					"anyOf": [
						{ "$ref": "#/definitions/RuleConfiguration" },
						{ "type": "null" }
					]
				},
				"useAriaPropsSupportedByRole": {
					"description": "Enforce that ARIA properties are valid for the roles that are supported by the element.",
					"anyOf": [
						{ "$ref": "#/definitions/RuleConfiguration" },
						{ "type": "null" }
					]
				},
				"useAtIndex": {
					"description": "Use at() instead of integer index access.",
					"anyOf": [
						{ "$ref": "#/definitions/RuleFixConfiguration" },
						{ "type": "null" }
					]
				},
				"useCollapsedIf": {
					"description": "Enforce using single if instead of nested if clauses.",
					"anyOf": [
						{ "$ref": "#/definitions/RuleFixConfiguration" },
						{ "type": "null" }
					]
				},
				"useComponentExportOnlyModules": {
					"description": "Enforce declaring components only within modules that export React Components exclusively.",
					"anyOf": [
						{
							"$ref": "#/definitions/UseComponentExportOnlyModulesConfiguration"
						},
						{ "type": "null" }
					]
				},
				"useConsistentCurlyBraces": {
					"description": "This rule enforces consistent use of curly braces inside JSX attributes and JSX children.",
					"anyOf": [
						{ "$ref": "#/definitions/RuleFixConfiguration" },
						{ "type": "null" }
					]
				},
				"useConsistentMemberAccessibility": {
					"description": "Require consistent accessibility modifiers on class properties and methods.",
					"anyOf": [
						{
							"$ref": "#/definitions/ConsistentMemberAccessibilityConfiguration"
						},
						{ "type": "null" }
					]
				},
				"useDeprecatedReason": {
					"description": "Require specifying the reason argument when using @deprecated directive",
					"anyOf": [
						{ "$ref": "#/definitions/RuleConfiguration" },
						{ "type": "null" }
					]
				},
				"useExplicitType": {
					"description": "Require explicit return types on functions and class methods.",
					"anyOf": [
						{ "$ref": "#/definitions/RuleConfiguration" },
						{ "type": "null" }
					]
				},
				"useGoogleFontDisplay": {
					"description": "Enforces the use of a recommended display strategy with Google Fonts.",
					"anyOf": [
						{ "$ref": "#/definitions/RuleConfiguration" },
						{ "type": "null" }
					]
				},
				"useGoogleFontPreconnect": {
					"description": "Ensure the preconnect attribute is used when using Google Fonts.",
					"anyOf": [
						{ "$ref": "#/definitions/RuleFixConfiguration" },
						{ "type": "null" }
					]
				},
				"useGuardForIn": {
					"description": "Require for-in loops to include an if statement.",
					"anyOf": [
						{ "$ref": "#/definitions/RuleConfiguration" },
						{ "type": "null" }
					]
				},
				"useImportRestrictions": {
					"description": "Disallows package private imports.",
					"anyOf": [
						{ "$ref": "#/definitions/RuleConfiguration" },
						{ "type": "null" }
					]
				},
				"useNamedOperation": {
					"description": "Enforce specifying the name of GraphQL operations.",
					"anyOf": [
						{ "$ref": "#/definitions/RuleFixConfiguration" },
						{ "type": "null" }
					]
				},
				"useSortedClasses": {
					"description": "Enforce the sorting of CSS utility classes.",
					"anyOf": [
						{ "$ref": "#/definitions/UtilityClassSortingConfiguration" },
						{ "type": "null" }
					]
				},
				"useStrictMode": {
					"description": "Enforce the use of the directive \"use strict\" in script files.",
					"anyOf": [
						{ "$ref": "#/definitions/RuleFixConfiguration" },
						{ "type": "null" }
					]
				},
				"useTrimStartEnd": {
					"description": "Enforce the use of String.trimStart() and String.trimEnd() over String.trimLeft() and String.trimRight().",
					"anyOf": [
						{ "$ref": "#/definitions/RuleFixConfiguration" },
						{ "type": "null" }
					]
				},
				"useValidAutocomplete": {
					"description": "Use valid values for the autocomplete attribute on input elements.",
					"anyOf": [
						{ "$ref": "#/definitions/UseValidAutocompleteConfiguration" },
						{ "type": "null" }
					]
				}
			},
			"additionalProperties": false
		},
		"Options": {
			"type": "object",
			"properties": {
				"importGroups": {
					"default": [],
					"type": "array",
					"items": { "$ref": "#/definitions/ImportGroup" }
				},
				"legacy": { "default": false, "type": "boolean" }
			},
			"additionalProperties": false
		},
		"OrganizeImports": {
			"type": "object",
			"properties": {
				"enabled": {
					"description": "Enables the organization of imports",
					"type": ["boolean", "null"]
				},
				"ignore": {
					"description": "A list of Unix shell style patterns. The formatter will ignore files/folders that will match these patterns.",
					"anyOf": [{ "$ref": "#/definitions/StringSet" }, { "type": "null" }]
				},
				"include": {
					"description": "A list of Unix shell style patterns. The formatter will include files/folders that will match these patterns.",
					"anyOf": [{ "$ref": "#/definitions/StringSet" }, { "type": "null" }]
				}
			},
			"additionalProperties": false
		},
		"OverrideFormatterConfiguration": {
			"type": "object",
			"properties": {
				"attributePosition": {
					"description": "The attribute position style.",
					"anyOf": [
						{ "$ref": "#/definitions/AttributePosition" },
						{ "type": "null" }
					]
				},
				"bracketSpacing": {
					"description": "Whether to insert spaces around brackets in object literals. Defaults to true.",
					"anyOf": [
						{ "$ref": "#/definitions/BracketSpacing" },
						{ "type": "null" }
					]
				},
				"enabled": { "type": ["boolean", "null"] },
				"formatWithErrors": {
					"description": "Stores whether formatting should be allowed to proceed if a given file has syntax errors",
					"type": ["boolean", "null"]
				},
				"indentSize": {
					"description": "The size of the indentation, 2 by default (deprecated, use `indent-width`)",
					"anyOf": [{ "$ref": "#/definitions/IndentWidth" }, { "type": "null" }]
				},
				"indentStyle": {
					"description": "The indent style.",
					"anyOf": [{ "$ref": "#/definitions/IndentStyle" }, { "type": "null" }]
				},
				"indentWidth": {
					"description": "The size of the indentation, 2 by default",
					"anyOf": [{ "$ref": "#/definitions/IndentWidth" }, { "type": "null" }]
				},
				"lineEnding": {
					"description": "The type of line ending.",
					"anyOf": [{ "$ref": "#/definitions/LineEnding" }, { "type": "null" }]
				},
				"lineWidth": {
					"description": "What's the max width of a line. Defaults to 80.",
					"anyOf": [{ "$ref": "#/definitions/LineWidth" }, { "type": "null" }]
				}
			},
			"additionalProperties": false
		},
		"OverrideLinterConfiguration": {
			"type": "object",
			"properties": {
				"enabled": {
					"description": "if `false`, it disables the feature and the linter won't be executed. `true` by default",
					"type": ["boolean", "null"]
				},
				"rules": {
					"description": "List of rules",
					"anyOf": [{ "$ref": "#/definitions/Rules" }, { "type": "null" }]
				}
			},
			"additionalProperties": false
		},
		"OverrideOrganizeImportsConfiguration": {
			"type": "object",
			"properties": {
				"enabled": {
					"description": "if `false`, it disables the feature and the linter won't be executed. `true` by default",
					"type": ["boolean", "null"]
				}
			},
			"additionalProperties": false
		},
		"OverridePattern": {
			"type": "object",
			"properties": {
				"css": {
					"description": "Specific configuration for the Css language",
					"anyOf": [
						{ "$ref": "#/definitions/CssConfiguration" },
						{ "type": "null" }
					]
				},
				"formatter": {
					"description": "Specific configuration for the Json language",
					"anyOf": [
						{ "$ref": "#/definitions/OverrideFormatterConfiguration" },
						{ "type": "null" }
					]
				},
				"graphql": {
					"description": "Specific configuration for the Graphql language",
					"anyOf": [
						{ "$ref": "#/definitions/GraphqlConfiguration" },
						{ "type": "null" }
					]
				},
				"ignore": {
					"description": "A list of Unix shell style patterns. The formatter will ignore files/folders that will match these patterns.",
					"anyOf": [{ "$ref": "#/definitions/StringSet" }, { "type": "null" }]
				},
				"include": {
					"description": "A list of Unix shell style patterns. The formatter will include files/folders that will match these patterns.",
					"anyOf": [{ "$ref": "#/definitions/StringSet" }, { "type": "null" }]
				},
				"javascript": {
					"description": "Specific configuration for the JavaScript language",
					"anyOf": [
						{ "$ref": "#/definitions/JavascriptConfiguration" },
						{ "type": "null" }
					]
				},
				"json": {
					"description": "Specific configuration for the Json language",
					"anyOf": [
						{ "$ref": "#/definitions/JsonConfiguration" },
						{ "type": "null" }
					]
				},
				"linter": {
					"description": "Specific configuration for the Json language",
					"anyOf": [
						{ "$ref": "#/definitions/OverrideLinterConfiguration" },
						{ "type": "null" }
					]
				},
				"organizeImports": {
					"description": "Specific configuration for the Json language",
					"anyOf": [
						{ "$ref": "#/definitions/OverrideOrganizeImportsConfiguration" },
						{ "type": "null" }
					]
				}
			},
			"additionalProperties": false
		},
		"Overrides": {
			"type": "array",
			"items": { "$ref": "#/definitions/OverridePattern" }
		},
		"Performance": {
			"description": "A list of rules that belong to this group",
			"type": "object",
			"properties": {
				"all": {
					"description": "It enables ALL rules for this group.",
					"type": ["boolean", "null"]
				},
				"noAccumulatingSpread": {
					"description": "Disallow the use of spread (...) syntax on accumulators.",
					"anyOf": [
						{ "$ref": "#/definitions/RuleConfiguration" },
						{ "type": "null" }
					]
				},
				"noBarrelFile": {
					"description": "Disallow the use of barrel file.",
					"anyOf": [
						{ "$ref": "#/definitions/RuleConfiguration" },
						{ "type": "null" }
					]
				},
				"noDelete": {
					"description": "Disallow the use of the delete operator.",
					"anyOf": [
						{ "$ref": "#/definitions/RuleFixConfiguration" },
						{ "type": "null" }
					]
				},
				"noReExportAll": {
					"description": "Avoid re-export all.",
					"anyOf": [
						{ "$ref": "#/definitions/RuleConfiguration" },
						{ "type": "null" }
					]
				},
				"recommended": {
					"description": "It enables the recommended rules for this group",
					"type": ["boolean", "null"]
				},
				"useTopLevelRegex": {
					"description": "Require regex literals to be declared at the top level.",
					"anyOf": [
						{ "$ref": "#/definitions/RuleConfiguration" },
						{ "type": "null" }
					]
				}
			},
			"additionalProperties": false
		},
		"PredefinedImportGroup": {
			"type": "string",
			"enum": [":blank-line:", ":bun:", ":node:", ":types:"]
		},
		"QuoteProperties": { "type": "string", "enum": ["asNeeded", "preserve"] },
		"QuoteStyle": { "type": "string", "enum": ["double", "single"] },
		"Regex": { "type": "string" },
		"RestrictedGlobalsConfiguration": {
			"anyOf": [
				{ "$ref": "#/definitions/RulePlainConfiguration" },
				{ "$ref": "#/definitions/RuleWithRestrictedGlobalsOptions" }
			]
		},
		"RestrictedGlobalsOptions": {
			"description": "Options for the rule `noRestrictedGlobals`.",
			"type": "object",
			"properties": {
				"deniedGlobals": {
					"description": "A list of names that should trigger the rule",
					"type": "array",
					"items": { "type": "string" }
				}
			},
			"additionalProperties": false
		},
		"RestrictedImportsConfiguration": {
			"anyOf": [
				{ "$ref": "#/definitions/RulePlainConfiguration" },
				{ "$ref": "#/definitions/RuleWithRestrictedImportsOptions" }
			]
		},
		"RestrictedImportsOptions": {
			"description": "Options for the rule `noRestrictedImports`.",
			"type": "object",
			"properties": {
				"paths": {
					"description": "A list of names that should trigger the rule",
					"type": "object",
					"additionalProperties": { "type": "string" }
				}
			},
			"additionalProperties": false
		},
		"RestrictedModifier": {
			"type": "string",
			"enum": ["abstract", "private", "protected", "readonly", "static"]
		},
		"RuleAssistConfiguration_for_Null": {
			"anyOf": [
				{ "$ref": "#/definitions/RuleAssistPlainConfiguration" },
				{ "$ref": "#/definitions/RuleAssistWithOptions_for_Null" }
			]
		},
		"RuleAssistConfiguration_for_Options": {
			"anyOf": [
				{ "$ref": "#/definitions/RuleAssistPlainConfiguration" },
				{ "$ref": "#/definitions/RuleAssistWithOptions_for_Options" }
			]
		},
		"RuleAssistPlainConfiguration": { "type": "string", "enum": ["on", "off"] },
		"RuleAssistWithOptions_for_Null": {
			"type": "object",
			"required": ["level", "options"],
			"properties": {
				"level": {
					"description": "The severity of the emitted diagnostics by the rule",
					"allOf": [{ "$ref": "#/definitions/RuleAssistPlainConfiguration" }]
				},
				"options": { "description": "Rule's options", "type": "null" }
			},
			"additionalProperties": false
		},
		"RuleAssistWithOptions_for_Options": {
			"type": "object",
			"required": ["level", "options"],
			"properties": {
				"level": {
					"description": "The severity of the emitted diagnostics by the rule",
					"allOf": [{ "$ref": "#/definitions/RuleAssistPlainConfiguration" }]
				},
				"options": {
					"description": "Rule's options",
					"allOf": [{ "$ref": "#/definitions/Options" }]
				}
			},
			"additionalProperties": false
		},
		"RuleConfiguration": {
			"anyOf": [
				{ "$ref": "#/definitions/RulePlainConfiguration" },
				{ "$ref": "#/definitions/RuleWithNoOptions" }
			]
		},
		"RuleFixConfiguration": {
			"anyOf": [
				{ "$ref": "#/definitions/RulePlainConfiguration" },
				{ "$ref": "#/definitions/RuleWithFixNoOptions" }
			]
		},
		"RulePlainConfiguration": {
			"type": "string",
			"enum": ["warn", "error", "info", "off"]
		},
		"RuleWithAllowDomainOptions": {
			"type": "object",
			"required": ["level"],
			"properties": {
				"fix": {
					"description": "The kind of the code actions emitted by the rule",
					"anyOf": [{ "$ref": "#/definitions/FixKind" }, { "type": "null" }]
				},
				"level": {
					"description": "The severity of the emitted diagnostics by the rule",
					"allOf": [{ "$ref": "#/definitions/RulePlainConfiguration" }]
				},
				"options": {
					"description": "Rule's options",
					"allOf": [{ "$ref": "#/definitions/AllowDomainOptions" }]
				}
			},
			"additionalProperties": false
		},
		"RuleWithComplexityOptions": {
			"type": "object",
			"required": ["level"],
			"properties": {
				"level": {
					"description": "The severity of the emitted diagnostics by the rule",
					"allOf": [{ "$ref": "#/definitions/RulePlainConfiguration" }]
				},
				"options": {
					"description": "Rule's options",
					"allOf": [{ "$ref": "#/definitions/ComplexityOptions" }]
				}
			},
			"additionalProperties": false
		},
		"RuleWithConsistentArrayTypeOptions": {
			"type": "object",
			"required": ["level"],
			"properties": {
				"fix": {
					"description": "The kind of the code actions emitted by the rule",
					"anyOf": [{ "$ref": "#/definitions/FixKind" }, { "type": "null" }]
				},
				"level": {
					"description": "The severity of the emitted diagnostics by the rule",
					"allOf": [{ "$ref": "#/definitions/RulePlainConfiguration" }]
				},
				"options": {
					"description": "Rule's options",
					"allOf": [{ "$ref": "#/definitions/ConsistentArrayTypeOptions" }]
				}
			},
			"additionalProperties": false
		},
		"RuleWithConsistentMemberAccessibilityOptions": {
			"type": "object",
			"required": ["level"],
			"properties": {
				"level": {
					"description": "The severity of the emitted diagnostics by the rule",
					"allOf": [{ "$ref": "#/definitions/RulePlainConfiguration" }]
				},
				"options": {
					"description": "Rule's options",
					"allOf": [
						{ "$ref": "#/definitions/ConsistentMemberAccessibilityOptions" }
					]
				}
			},
			"additionalProperties": false
		},
		"RuleWithDeprecatedHooksOptions": {
			"type": "object",
			"required": ["level"],
			"properties": {
				"level": {
					"description": "The severity of the emitted diagnostics by the rule",
					"allOf": [{ "$ref": "#/definitions/RulePlainConfiguration" }]
				},
				"options": {
					"description": "Rule's options",
					"allOf": [{ "$ref": "#/definitions/DeprecatedHooksOptions" }]
				}
			},
			"additionalProperties": false
		},
		"RuleWithFilenamingConventionOptions": {
			"type": "object",
			"required": ["level"],
			"properties": {
				"level": {
					"description": "The severity of the emitted diagnostics by the rule",
					"allOf": [{ "$ref": "#/definitions/RulePlainConfiguration" }]
				},
				"options": {
					"description": "Rule's options",
					"allOf": [{ "$ref": "#/definitions/FilenamingConventionOptions" }]
				}
			},
			"additionalProperties": false
		},
		"RuleWithFixNoOptions": {
			"type": "object",
			"required": ["level"],
			"properties": {
				"fix": {
					"description": "The kind of the code actions emitted by the rule",
					"anyOf": [{ "$ref": "#/definitions/FixKind" }, { "type": "null" }]
				},
				"level": {
					"description": "The severity of the emitted diagnostics by the rule",
					"allOf": [{ "$ref": "#/definitions/RulePlainConfiguration" }]
				}
			},
			"additionalProperties": false
		},
		"RuleWithNamingConventionOptions": {
			"type": "object",
			"required": ["level"],
			"properties": {
				"fix": {
					"description": "The kind of the code actions emitted by the rule",
					"anyOf": [{ "$ref": "#/definitions/FixKind" }, { "type": "null" }]
				},
				"level": {
					"description": "The severity of the emitted diagnostics by the rule",
					"allOf": [{ "$ref": "#/definitions/RulePlainConfiguration" }]
				},
				"options": {
					"description": "Rule's options",
					"allOf": [{ "$ref": "#/definitions/NamingConventionOptions" }]
				}
			},
			"additionalProperties": false
		},
		"RuleWithNoConsoleOptions": {
			"type": "object",
			"required": ["level"],
			"properties": {
				"fix": {
					"description": "The kind of the code actions emitted by the rule",
					"anyOf": [{ "$ref": "#/definitions/FixKind" }, { "type": "null" }]
				},
				"level": {
					"description": "The severity of the emitted diagnostics by the rule",
					"allOf": [{ "$ref": "#/definitions/RulePlainConfiguration" }]
				},
				"options": {
					"description": "Rule's options",
					"allOf": [{ "$ref": "#/definitions/NoConsoleOptions" }]
				}
			},
			"additionalProperties": false
		},
		"RuleWithNoDoubleEqualsOptions": {
			"type": "object",
			"required": ["level"],
			"properties": {
				"fix": {
					"description": "The kind of the code actions emitted by the rule",
					"anyOf": [{ "$ref": "#/definitions/FixKind" }, { "type": "null" }]
				},
				"level": {
					"description": "The severity of the emitted diagnostics by the rule",
					"allOf": [{ "$ref": "#/definitions/RulePlainConfiguration" }]
				},
				"options": {
					"description": "Rule's options",
					"allOf": [{ "$ref": "#/definitions/NoDoubleEqualsOptions" }]
				}
			},
			"additionalProperties": false
		},
		"RuleWithNoLabelWithoutControlOptions": {
			"type": "object",
			"required": ["level"],
			"properties": {
				"level": {
					"description": "The severity of the emitted diagnostics by the rule",
					"allOf": [{ "$ref": "#/definitions/RulePlainConfiguration" }]
				},
				"options": {
					"description": "Rule's options",
					"allOf": [{ "$ref": "#/definitions/NoLabelWithoutControlOptions" }]
				}
			},
			"additionalProperties": false
		},
		"RuleWithNoOptions": {
			"type": "object",
			"required": ["level"],
			"properties": {
				"level": {
					"description": "The severity of the emitted diagnostics by the rule",
					"allOf": [{ "$ref": "#/definitions/RulePlainConfiguration" }]
				}
			},
			"additionalProperties": false
		},
		"RuleWithNoRestrictedTypesOptions": {
			"type": "object",
			"required": ["level"],
			"properties": {
				"fix": {
					"description": "The kind of the code actions emitted by the rule",
					"anyOf": [{ "$ref": "#/definitions/FixKind" }, { "type": "null" }]
				},
				"level": {
					"description": "The severity of the emitted diagnostics by the rule",
					"allOf": [{ "$ref": "#/definitions/RulePlainConfiguration" }]
				},
				"options": {
					"description": "Rule's options",
					"allOf": [{ "$ref": "#/definitions/NoRestrictedTypesOptions" }]
				}
			},
			"additionalProperties": false
		},
		"RuleWithNoSecretsOptions": {
			"type": "object",
			"required": ["level"],
			"properties": {
				"level": {
					"description": "The severity of the emitted diagnostics by the rule",
					"allOf": [{ "$ref": "#/definitions/RulePlainConfiguration" }]
				},
				"options": {
					"description": "Rule's options",
					"allOf": [{ "$ref": "#/definitions/NoSecretsOptions" }]
				}
			},
			"additionalProperties": false
		},
		"RuleWithNoUndeclaredDependenciesOptions": {
			"type": "object",
			"required": ["level"],
			"properties": {
				"level": {
					"description": "The severity of the emitted diagnostics by the rule",
					"allOf": [{ "$ref": "#/definitions/RulePlainConfiguration" }]
				},
				"options": {
					"description": "Rule's options",
					"allOf": [{ "$ref": "#/definitions/NoUndeclaredDependenciesOptions" }]
				}
			},
			"additionalProperties": false
		},
		"RuleWithRestrictedGlobalsOptions": {
			"type": "object",
			"required": ["level"],
			"properties": {
				"level": {
					"description": "The severity of the emitted diagnostics by the rule",
					"allOf": [{ "$ref": "#/definitions/RulePlainConfiguration" }]
				},
				"options": {
					"description": "Rule's options",
					"allOf": [{ "$ref": "#/definitions/RestrictedGlobalsOptions" }]
				}
			},
			"additionalProperties": false
		},
		"RuleWithRestrictedImportsOptions": {
			"type": "object",
			"required": ["level"],
			"properties": {
				"level": {
					"description": "The severity of the emitted diagnostics by the rule",
					"allOf": [{ "$ref": "#/definitions/RulePlainConfiguration" }]
				},
				"options": {
					"description": "Rule's options",
					"allOf": [{ "$ref": "#/definitions/RestrictedImportsOptions" }]
				}
			},
			"additionalProperties": false
		},
		"RuleWithUndeclaredVariablesOptions": {
			"type": "object",
			"required": ["level"],
			"properties": {
				"level": {
					"description": "The severity of the emitted diagnostics by the rule",
					"allOf": [{ "$ref": "#/definitions/RulePlainConfiguration" }]
				},
				"options": {
					"description": "Rule's options",
					"allOf": [{ "$ref": "#/definitions/UndeclaredVariablesOptions" }]
				}
			},
			"additionalProperties": false
		},
		"RuleWithUseComponentExportOnlyModulesOptions": {
			"type": "object",
			"required": ["level"],
			"properties": {
				"level": {
					"description": "The severity of the emitted diagnostics by the rule",
					"allOf": [{ "$ref": "#/definitions/RulePlainConfiguration" }]
				},
				"options": {
					"description": "Rule's options",
					"allOf": [
						{ "$ref": "#/definitions/UseComponentExportOnlyModulesOptions" }
					]
				}
			},
			"additionalProperties": false
		},
		"RuleWithUseExhaustiveDependenciesOptions": {
			"type": "object",
			"required": ["level"],
			"properties": {
				"level": {
					"description": "The severity of the emitted diagnostics by the rule",
					"allOf": [{ "$ref": "#/definitions/RulePlainConfiguration" }]
				},
				"options": {
					"description": "Rule's options",
					"allOf": [
						{ "$ref": "#/definitions/UseExhaustiveDependenciesOptions" }
					]
				}
			},
			"additionalProperties": false
		},
		"RuleWithUseImportExtensionsOptions": {
			"type": "object",
			"required": ["level"],
			"properties": {
				"fix": {
					"description": "The kind of the code actions emitted by the rule",
					"anyOf": [{ "$ref": "#/definitions/FixKind" }, { "type": "null" }]
				},
				"level": {
					"description": "The severity of the emitted diagnostics by the rule",
					"allOf": [{ "$ref": "#/definitions/RulePlainConfiguration" }]
				},
				"options": {
					"description": "Rule's options",
					"allOf": [{ "$ref": "#/definitions/UseImportExtensionsOptions" }]
				}
			},
			"additionalProperties": false
		},
		"RuleWithUseSelfClosingElementsOptions": {
			"type": "object",
			"required": ["level"],
			"properties": {
				"fix": {
					"description": "The kind of the code actions emitted by the rule",
					"anyOf": [{ "$ref": "#/definitions/FixKind" }, { "type": "null" }]
				},
				"level": {
					"description": "The severity of the emitted diagnostics by the rule",
					"allOf": [{ "$ref": "#/definitions/RulePlainConfiguration" }]
				},
				"options": {
					"description": "Rule's options",
					"allOf": [{ "$ref": "#/definitions/UseSelfClosingElementsOptions" }]
				}
			},
			"additionalProperties": false
		},
		"RuleWithUseValidAutocompleteOptions": {
			"type": "object",
			"required": ["level"],
			"properties": {
				"level": {
					"description": "The severity of the emitted diagnostics by the rule",
					"allOf": [{ "$ref": "#/definitions/RulePlainConfiguration" }]
				},
				"options": {
					"description": "Rule's options",
					"allOf": [{ "$ref": "#/definitions/UseValidAutocompleteOptions" }]
				}
			},
			"additionalProperties": false
		},
		"RuleWithUtilityClassSortingOptions": {
			"type": "object",
			"required": ["level"],
			"properties": {
				"fix": {
					"description": "The kind of the code actions emitted by the rule",
					"anyOf": [{ "$ref": "#/definitions/FixKind" }, { "type": "null" }]
				},
				"level": {
					"description": "The severity of the emitted diagnostics by the rule",
					"allOf": [{ "$ref": "#/definitions/RulePlainConfiguration" }]
				},
				"options": {
					"description": "Rule's options",
					"allOf": [{ "$ref": "#/definitions/UtilityClassSortingOptions" }]
				}
			},
			"additionalProperties": false
		},
		"RuleWithValidAriaRoleOptions": {
			"type": "object",
			"required": ["level"],
			"properties": {
				"fix": {
					"description": "The kind of the code actions emitted by the rule",
					"anyOf": [{ "$ref": "#/definitions/FixKind" }, { "type": "null" }]
				},
				"level": {
					"description": "The severity of the emitted diagnostics by the rule",
					"allOf": [{ "$ref": "#/definitions/RulePlainConfiguration" }]
				},
				"options": {
					"description": "Rule's options",
					"allOf": [{ "$ref": "#/definitions/ValidAriaRoleOptions" }]
				}
			},
			"additionalProperties": false
		},
		"Rules": {
			"type": "object",
			"properties": {
				"a11y": {
					"anyOf": [{ "$ref": "#/definitions/A11y" }, { "type": "null" }]
				},
				"all": {
					"description": "It enables ALL rules. The rules that belong to `nursery` won't be enabled.",
					"type": ["boolean", "null"]
				},
				"complexity": {
					"anyOf": [{ "$ref": "#/definitions/Complexity" }, { "type": "null" }]
				},
				"correctness": {
					"anyOf": [{ "$ref": "#/definitions/Correctness" }, { "type": "null" }]
				},
				"nursery": {
					"anyOf": [{ "$ref": "#/definitions/Nursery" }, { "type": "null" }]
				},
				"performance": {
					"anyOf": [{ "$ref": "#/definitions/Performance" }, { "type": "null" }]
				},
				"recommended": {
					"description": "It enables the lint rules recommended by Biome. `true` by default.",
					"type": ["boolean", "null"]
				},
				"security": {
					"anyOf": [{ "$ref": "#/definitions/Security" }, { "type": "null" }]
				},
				"style": {
					"anyOf": [{ "$ref": "#/definitions/Style" }, { "type": "null" }]
				},
				"suspicious": {
					"anyOf": [{ "$ref": "#/definitions/Suspicious" }, { "type": "null" }]
				}
			},
			"additionalProperties": false
		},
		"Scope": { "type": "string", "enum": ["any", "global"] },
		"Security": {
			"description": "A list of rules that belong to this group",
			"type": "object",
			"properties": {
				"all": {
					"description": "It enables ALL rules for this group.",
					"type": ["boolean", "null"]
				},
				"noDangerouslySetInnerHtml": {
					"description": "Prevent the usage of dangerous JSX props",
					"anyOf": [
						{ "$ref": "#/definitions/RuleConfiguration" },
						{ "type": "null" }
					]
				},
				"noDangerouslySetInnerHtmlWithChildren": {
					"description": "Report when a DOM element or a component uses both children and dangerouslySetInnerHTML prop.",
					"anyOf": [
						{ "$ref": "#/definitions/RuleConfiguration" },
						{ "type": "null" }
					]
				},
				"noGlobalEval": {
					"description": "Disallow the use of global eval().",
					"anyOf": [
						{ "$ref": "#/definitions/RuleConfiguration" },
						{ "type": "null" }
					]
				},
				"recommended": {
					"description": "It enables the recommended rules for this group",
					"type": ["boolean", "null"]
				}
			},
			"additionalProperties": false
		},
		"Selector": {
			"type": "object",
			"properties": {
				"kind": {
					"description": "Declaration kind",
					"allOf": [{ "$ref": "#/definitions/Kind" }]
				},
				"modifiers": {
					"description": "Modifiers used on the declaration",
					"allOf": [{ "$ref": "#/definitions/Modifiers" }]
				},
				"scope": {
					"description": "Scope of the declaration",
					"allOf": [{ "$ref": "#/definitions/Scope" }]
				}
			},
			"additionalProperties": false
		},
		"Semicolons": { "type": "string", "enum": ["always", "asNeeded"] },
		"Source": {
			"description": "A list of rules that belong to this group",
			"type": "object",
			"properties": {
				"organizeImports": {
					"description": "Provides a whole-source code action to sort the imports in the file using import groups and natural ordering.",
					"anyOf": [
						{ "$ref": "#/definitions/RuleAssistConfiguration_for_Options" },
						{ "type": "null" }
					]
				},
				"useSortedAttributes": {
					"description": "Enforce attribute sorting in JSX elements.",
					"anyOf": [
						{ "$ref": "#/definitions/RuleAssistConfiguration_for_Null" },
						{ "type": "null" }
					]
				},
				"useSortedKeys": {
					"description": "Sorts the keys of a JSON object in natural order",
					"anyOf": [
						{ "$ref": "#/definitions/RuleAssistConfiguration_for_Null" },
						{ "type": "null" }
					]
				}
			},
			"additionalProperties": false
		},
		"StableHookResult": {
			"oneOf": [
				{
					"description": "Whether the hook has a stable result.",
					"type": "boolean"
				},
				{
					"description": "Used to indicate the hook returns an array and some of its indices have stable identities.",
					"type": "array",
					"items": {
						"type": "integer",
						"format": "uint8",
						"maximum": 255.0,
						"minimum": 0.0
					},
					"minItems": 1
				}
			]
		},
		"StringSet": {
			"type": "array",
			"items": { "type": "string" },
			"uniqueItems": true
		},
		"Style": {
			"description": "A list of rules that belong to this group",
			"type": "object",
			"properties": {
				"all": {
					"description": "It enables ALL rules for this group.",
					"type": ["boolean", "null"]
				},
				"noArguments": {
					"description": "Disallow the use of arguments.",
					"anyOf": [
						{ "$ref": "#/definitions/RuleConfiguration" },
						{ "type": "null" }
					]
				},
				"noCommaOperator": {
					"description": "Disallow comma operator.",
					"anyOf": [
						{ "$ref": "#/definitions/RuleConfiguration" },
						{ "type": "null" }
					]
				},
				"noDefaultExport": {
					"description": "Disallow default exports.",
					"anyOf": [
						{ "$ref": "#/definitions/RuleConfiguration" },
						{ "type": "null" }
					]
				},
				"noDoneCallback": {
					"description": "Disallow using a callback in asynchronous tests and hooks.",
					"anyOf": [
						{ "$ref": "#/definitions/RuleConfiguration" },
						{ "type": "null" }
					]
				},
				"noImplicitBoolean": {
					"description": "Disallow implicit true values on JSX boolean attributes",
					"anyOf": [
						{ "$ref": "#/definitions/RuleFixConfiguration" },
						{ "type": "null" }
					]
				},
				"noInferrableTypes": {
					"description": "Disallow type annotations for variables, parameters, and class properties initialized with a literal expression.",
					"anyOf": [
						{ "$ref": "#/definitions/RuleFixConfiguration" },
						{ "type": "null" }
					]
				},
				"noNamespace": {
					"description": "Disallow the use of TypeScript's namespaces.",
					"anyOf": [
						{ "$ref": "#/definitions/RuleConfiguration" },
						{ "type": "null" }
					]
				},
				"noNamespaceImport": {
					"description": "Disallow the use of namespace imports.",
					"anyOf": [
						{ "$ref": "#/definitions/RuleConfiguration" },
						{ "type": "null" }
					]
				},
				"noNegationElse": {
					"description": "Disallow negation in the condition of an if statement if it has an else clause.",
					"anyOf": [
						{ "$ref": "#/definitions/RuleFixConfiguration" },
						{ "type": "null" }
					]
				},
				"noNonNullAssertion": {
					"description": "Disallow non-null assertions using the ! postfix operator.",
					"anyOf": [
						{ "$ref": "#/definitions/RuleFixConfiguration" },
						{ "type": "null" }
					]
				},
				"noParameterAssign": {
					"description": "Disallow reassigning function parameters.",
					"anyOf": [
						{ "$ref": "#/definitions/RuleConfiguration" },
						{ "type": "null" }
					]
				},
				"noParameterProperties": {
					"description": "Disallow the use of parameter properties in class constructors.",
					"anyOf": [
						{ "$ref": "#/definitions/RuleConfiguration" },
						{ "type": "null" }
					]
				},
				"noRestrictedGlobals": {
					"description": "This rule allows you to specify global variable names that you don’t want to use in your application.",
					"anyOf": [
						{ "$ref": "#/definitions/RestrictedGlobalsConfiguration" },
						{ "type": "null" }
					]
				},
				"noShoutyConstants": {
					"description": "Disallow the use of constants which its value is the upper-case version of its name.",
					"anyOf": [
						{ "$ref": "#/definitions/RuleFixConfiguration" },
						{ "type": "null" }
					]
				},
				"noUnusedTemplateLiteral": {
					"description": "Disallow template literals if interpolation and special-character handling are not needed",
					"anyOf": [
						{ "$ref": "#/definitions/RuleFixConfiguration" },
						{ "type": "null" }
					]
				},
				"noUselessElse": {
					"description": "Disallow else block when the if block breaks early.",
					"anyOf": [
						{ "$ref": "#/definitions/RuleFixConfiguration" },
						{ "type": "null" }
					]
				},
				"noVar": {
					"description": "Disallow the use of var",
					"anyOf": [
						{ "$ref": "#/definitions/RuleFixConfiguration" },
						{ "type": "null" }
					]
				},
				"noYodaExpression": {
					"description": "Disallow the use of yoda expressions.",
					"anyOf": [
						{ "$ref": "#/definitions/RuleFixConfiguration" },
						{ "type": "null" }
					]
				},
				"recommended": {
					"description": "It enables the recommended rules for this group",
					"type": ["boolean", "null"]
				},
				"useAsConstAssertion": {
					"description": "Enforce the use of as const over literal type and type annotation.",
					"anyOf": [
						{ "$ref": "#/definitions/RuleFixConfiguration" },
						{ "type": "null" }
					]
				},
				"useBlockStatements": {
					"description": "Requires following curly brace conventions.",
					"anyOf": [
						{ "$ref": "#/definitions/RuleFixConfiguration" },
						{ "type": "null" }
					]
				},
				"useCollapsedElseIf": {
					"description": "Enforce using else if instead of nested if in else clauses.",
					"anyOf": [
						{ "$ref": "#/definitions/RuleFixConfiguration" },
						{ "type": "null" }
					]
				},
				"useConsistentArrayType": {
					"description": "Require consistently using either T\\[] or Array\\<T>",
					"anyOf": [
						{ "$ref": "#/definitions/ConsistentArrayTypeConfiguration" },
						{ "type": "null" }
					]
				},
				"useConsistentBuiltinInstantiation": {
					"description": "Enforce the use of new for all builtins, except String, Number and Boolean.",
					"anyOf": [
						{ "$ref": "#/definitions/RuleFixConfiguration" },
						{ "type": "null" }
					]
				},
				"useConst": {
					"description": "Require const declarations for variables that are only assigned once.",
					"anyOf": [
						{ "$ref": "#/definitions/RuleFixConfiguration" },
						{ "type": "null" }
					]
				},
				"useDefaultParameterLast": {
					"description": "Enforce default function parameters and optional function parameters to be last.",
					"anyOf": [
						{ "$ref": "#/definitions/RuleFixConfiguration" },
						{ "type": "null" }
					]
				},
				"useDefaultSwitchClause": {
					"description": "Require the default clause in switch statements.",
					"anyOf": [
						{ "$ref": "#/definitions/RuleConfiguration" },
						{ "type": "null" }
					]
				},
				"useEnumInitializers": {
					"description": "Require that each enum member value be explicitly initialized.",
					"anyOf": [
						{ "$ref": "#/definitions/RuleFixConfiguration" },
						{ "type": "null" }
					]
				},
				"useExplicitLengthCheck": {
					"description": "Enforce explicitly comparing the length, size, byteLength or byteOffset property of a value.",
					"anyOf": [
						{ "$ref": "#/definitions/RuleFixConfiguration" },
						{ "type": "null" }
					]
				},
				"useExponentiationOperator": {
					"description": "Disallow the use of Math.pow in favor of the ** operator.",
					"anyOf": [
						{ "$ref": "#/definitions/RuleFixConfiguration" },
						{ "type": "null" }
					]
				},
				"useExportType": {
					"description": "Promotes the use of export type for types.",
					"anyOf": [
						{ "$ref": "#/definitions/RuleFixConfiguration" },
						{ "type": "null" }
					]
				},
				"useFilenamingConvention": {
					"description": "Enforce naming conventions for JavaScript and TypeScript filenames.",
					"anyOf": [
						{ "$ref": "#/definitions/FilenamingConventionConfiguration" },
						{ "type": "null" }
					]
				},
				"useForOf": {
					"description": "This rule recommends a for-of loop when in a for loop, the index used to extract an item from the iterated array.",
					"anyOf": [
						{ "$ref": "#/definitions/RuleConfiguration" },
						{ "type": "null" }
					]
				},
				"useFragmentSyntax": {
					"description": "This rule enforces the use of \\<>...\\</> over \\<Fragment>...\\</Fragment>.",
					"anyOf": [
						{ "$ref": "#/definitions/RuleFixConfiguration" },
						{ "type": "null" }
					]
				},
				"useImportType": {
					"description": "Promotes the use of import type for types.",
					"anyOf": [
						{ "$ref": "#/definitions/RuleFixConfiguration" },
						{ "type": "null" }
					]
				},
				"useLiteralEnumMembers": {
					"description": "Require all enum members to be literal values.",
					"anyOf": [
						{ "$ref": "#/definitions/RuleConfiguration" },
						{ "type": "null" }
					]
				},
				"useNamingConvention": {
					"description": "Enforce naming conventions for everything across a codebase.",
					"anyOf": [
						{ "$ref": "#/definitions/NamingConventionConfiguration" },
						{ "type": "null" }
					]
				},
				"useNodeAssertStrict": {
					"description": "Promotes the usage of node:assert/strict over node:assert.",
					"anyOf": [
						{ "$ref": "#/definitions/RuleFixConfiguration" },
						{ "type": "null" }
					]
				},
				"useNodejsImportProtocol": {
					"description": "Enforces using the node: protocol for Node.js builtin modules.",
					"anyOf": [
						{ "$ref": "#/definitions/RuleFixConfiguration" },
						{ "type": "null" }
					]
				},
				"useNumberNamespace": {
					"description": "Use the Number properties instead of global ones.",
					"anyOf": [
						{ "$ref": "#/definitions/RuleFixConfiguration" },
						{ "type": "null" }
					]
				},
				"useNumericLiterals": {
					"description": "Disallow parseInt() and Number.parseInt() in favor of binary, octal, and hexadecimal literals",
					"anyOf": [
						{ "$ref": "#/definitions/RuleFixConfiguration" },
						{ "type": "null" }
					]
				},
				"useSelfClosingElements": {
					"description": "Prevent extra closing tags for components without children",
					"anyOf": [
						{ "$ref": "#/definitions/UseSelfClosingElementsConfiguration" },
						{ "type": "null" }
					]
				},
				"useShorthandArrayType": {
					"description": "When expressing array types, this rule promotes the usage of T\\[] shorthand instead of Array\\<T>.",
					"anyOf": [
						{ "$ref": "#/definitions/RuleFixConfiguration" },
						{ "type": "null" }
					]
				},
				"useShorthandAssign": {
					"description": "Require assignment operator shorthand where possible.",
					"anyOf": [
						{ "$ref": "#/definitions/RuleFixConfiguration" },
						{ "type": "null" }
					]
				},
				"useShorthandFunctionType": {
					"description": "Enforce using function types instead of object type with call signatures.",
					"anyOf": [
						{ "$ref": "#/definitions/RuleFixConfiguration" },
						{ "type": "null" }
					]
				},
				"useSingleCaseStatement": {
					"description": "Enforces switch clauses have a single statement, emits a quick fix wrapping the statements in a block.",
					"anyOf": [
						{ "$ref": "#/definitions/RuleFixConfiguration" },
						{ "type": "null" }
					]
				},
				"useSingleVarDeclarator": {
					"description": "Disallow multiple variable declarations in the same variable statement",
					"anyOf": [
						{ "$ref": "#/definitions/RuleFixConfiguration" },
						{ "type": "null" }
					]
				},
				"useTemplate": {
					"description": "Prefer template literals over string concatenation.",
					"anyOf": [
						{ "$ref": "#/definitions/RuleFixConfiguration" },
						{ "type": "null" }
					]
				},
				"useThrowNewError": {
					"description": "Require new when throwing an error.",
					"anyOf": [
						{ "$ref": "#/definitions/RuleFixConfiguration" },
						{ "type": "null" }
					]
				},
				"useThrowOnlyError": {
					"description": "Disallow throwing non-Error values.",
					"anyOf": [
						{ "$ref": "#/definitions/RuleConfiguration" },
						{ "type": "null" }
					]
				},
				"useWhile": {
					"description": "Enforce the use of while loops instead of for loops when the initializer and update expressions are not needed.",
					"anyOf": [
						{ "$ref": "#/definitions/RuleFixConfiguration" },
						{ "type": "null" }
					]
				}
			},
			"additionalProperties": false
		},
		"SuggestedExtensionMapping": {
			"type": "object",
			"properties": {
				"component": {
					"description": "Extension that should be used for component file imports",
					"default": "",
					"type": "string"
				},
				"module": {
					"description": "Extension that should be used for module imports",
					"default": "",
					"type": "string"
				}
			},
			"additionalProperties": false
		},
		"Suspicious": {
			"description": "A list of rules that belong to this group",
			"type": "object",
			"properties": {
				"all": {
					"description": "It enables ALL rules for this group.",
					"type": ["boolean", "null"]
				},
				"noApproximativeNumericConstant": {
					"description": "Use standard constants instead of approximated literals.",
					"anyOf": [
						{ "$ref": "#/definitions/RuleFixConfiguration" },
						{ "type": "null" }
					]
				},
				"noArrayIndexKey": {
					"description": "Discourage the usage of Array index in keys.",
					"anyOf": [
						{ "$ref": "#/definitions/RuleConfiguration" },
						{ "type": "null" }
					]
				},
				"noAssignInExpressions": {
					"description": "Disallow assignments in expressions.",
					"anyOf": [
						{ "$ref": "#/definitions/RuleConfiguration" },
						{ "type": "null" }
					]
				},
				"noAsyncPromiseExecutor": {
					"description": "Disallows using an async function as a Promise executor.",
					"anyOf": [
						{ "$ref": "#/definitions/RuleConfiguration" },
						{ "type": "null" }
					]
				},
				"noCatchAssign": {
					"description": "Disallow reassigning exceptions in catch clauses.",
					"anyOf": [
						{ "$ref": "#/definitions/RuleConfiguration" },
						{ "type": "null" }
					]
				},
				"noClassAssign": {
					"description": "Disallow reassigning class members.",
					"anyOf": [
						{ "$ref": "#/definitions/RuleConfiguration" },
						{ "type": "null" }
					]
				},
				"noCommentText": {
					"description": "Prevent comments from being inserted as text nodes",
					"anyOf": [
						{ "$ref": "#/definitions/RuleFixConfiguration" },
						{ "type": "null" }
					]
				},
				"noCompareNegZero": {
					"description": "Disallow comparing against -0",
					"anyOf": [
						{ "$ref": "#/definitions/RuleFixConfiguration" },
						{ "type": "null" }
					]
				},
				"noConfusingLabels": {
					"description": "Disallow labeled statements that are not loops.",
					"anyOf": [
						{ "$ref": "#/definitions/RuleConfiguration" },
						{ "type": "null" }
					]
				},
				"noConfusingVoidType": {
					"description": "Disallow void type outside of generic or return types.",
					"anyOf": [
						{ "$ref": "#/definitions/RuleFixConfiguration" },
						{ "type": "null" }
					]
				},
				"noConsole": {
					"description": "Disallow the use of console.",
					"anyOf": [
						{ "$ref": "#/definitions/NoConsoleConfiguration" },
						{ "type": "null" }
					]
				},
				"noConsoleLog": {
					"description": "Disallow the use of console.log",
					"anyOf": [
						{ "$ref": "#/definitions/RuleFixConfiguration" },
						{ "type": "null" }
					]
				},
				"noConstEnum": {
					"description": "Disallow TypeScript const enum",
					"anyOf": [
						{ "$ref": "#/definitions/RuleFixConfiguration" },
						{ "type": "null" }
					]
				},
				"noControlCharactersInRegex": {
					"description": "Prevents from having control characters and some escape sequences that match control characters in regular expressions.",
					"anyOf": [
						{ "$ref": "#/definitions/RuleConfiguration" },
						{ "type": "null" }
					]
				},
				"noDebugger": {
					"description": "Disallow the use of debugger",
					"anyOf": [
						{ "$ref": "#/definitions/RuleFixConfiguration" },
						{ "type": "null" }
					]
				},
				"noDoubleEquals": {
					"description": "Require the use of === and !==.",
					"anyOf": [
						{ "$ref": "#/definitions/NoDoubleEqualsConfiguration" },
						{ "type": "null" }
					]
				},
				"noDuplicateAtImportRules": {
					"description": "Disallow duplicate @import rules.",
					"anyOf": [
						{ "$ref": "#/definitions/RuleConfiguration" },
						{ "type": "null" }
					]
				},
				"noDuplicateCase": {
					"description": "Disallow duplicate case labels.",
					"anyOf": [
						{ "$ref": "#/definitions/RuleConfiguration" },
						{ "type": "null" }
					]
				},
				"noDuplicateClassMembers": {
					"description": "Disallow duplicate class members.",
					"anyOf": [
						{ "$ref": "#/definitions/RuleConfiguration" },
						{ "type": "null" }
					]
				},
				"noDuplicateFontNames": {
					"description": "Disallow duplicate names within font families.",
					"anyOf": [
						{ "$ref": "#/definitions/RuleConfiguration" },
						{ "type": "null" }
					]
				},
				"noDuplicateJsxProps": {
					"description": "Prevents JSX properties to be assigned multiple times.",
					"anyOf": [
						{ "$ref": "#/definitions/RuleConfiguration" },
						{ "type": "null" }
					]
				},
				"noDuplicateObjectKeys": {
					"description": "Disallow two keys with the same name inside objects.",
					"anyOf": [
						{ "$ref": "#/definitions/RuleConfiguration" },
						{ "type": "null" }
					]
				},
				"noDuplicateParameters": {
					"description": "Disallow duplicate function parameter name.",
					"anyOf": [
						{ "$ref": "#/definitions/RuleConfiguration" },
						{ "type": "null" }
					]
				},
				"noDuplicateSelectorsKeyframeBlock": {
					"description": "Disallow duplicate selectors within keyframe blocks.",
					"anyOf": [
						{ "$ref": "#/definitions/RuleConfiguration" },
						{ "type": "null" }
					]
				},
				"noDuplicateTestHooks": {
					"description": "A describe block should not contain duplicate hooks.",
					"anyOf": [
						{ "$ref": "#/definitions/RuleConfiguration" },
						{ "type": "null" }
					]
				},
				"noEmptyBlock": {
					"description": "Disallow CSS empty blocks.",
					"anyOf": [
						{ "$ref": "#/definitions/RuleConfiguration" },
						{ "type": "null" }
					]
				},
				"noEmptyBlockStatements": {
					"description": "Disallow empty block statements and static blocks.",
					"anyOf": [
						{ "$ref": "#/definitions/RuleConfiguration" },
						{ "type": "null" }
					]
				},
				"noEmptyInterface": {
					"description": "Disallow the declaration of empty interfaces.",
					"anyOf": [
						{ "$ref": "#/definitions/RuleFixConfiguration" },
						{ "type": "null" }
					]
				},
				"noEvolvingTypes": {
					"description": "Disallow variables from evolving into any type through reassignments.",
					"anyOf": [
						{ "$ref": "#/definitions/RuleConfiguration" },
						{ "type": "null" }
					]
				},
				"noExplicitAny": {
					"description": "Disallow the any type usage.",
					"anyOf": [
						{ "$ref": "#/definitions/RuleConfiguration" },
						{ "type": "null" }
					]
				},
				"noExportsInTest": {
					"description": "Disallow using export or module.exports in files containing tests",
					"anyOf": [
						{ "$ref": "#/definitions/RuleConfiguration" },
						{ "type": "null" }
					]
				},
				"noExtraNonNullAssertion": {
					"description": "Prevents the wrong usage of the non-null assertion operator (!) in TypeScript files.",
					"anyOf": [
						{ "$ref": "#/definitions/RuleFixConfiguration" },
						{ "type": "null" }
					]
				},
				"noFallthroughSwitchClause": {
					"description": "Disallow fallthrough of switch clauses.",
					"anyOf": [
						{ "$ref": "#/definitions/RuleConfiguration" },
						{ "type": "null" }
					]
				},
				"noFocusedTests": {
					"description": "Disallow focused tests.",
					"anyOf": [
						{ "$ref": "#/definitions/RuleFixConfiguration" },
						{ "type": "null" }
					]
				},
				"noFunctionAssign": {
					"description": "Disallow reassigning function declarations.",
					"anyOf": [
						{ "$ref": "#/definitions/RuleConfiguration" },
						{ "type": "null" }
					]
				},
				"noGlobalAssign": {
					"description": "Disallow assignments to native objects and read-only global variables.",
					"anyOf": [
						{ "$ref": "#/definitions/RuleConfiguration" },
						{ "type": "null" }
					]
				},
				"noGlobalIsFinite": {
					"description": "Use Number.isFinite instead of global isFinite.",
					"anyOf": [
						{ "$ref": "#/definitions/RuleFixConfiguration" },
						{ "type": "null" }
					]
				},
				"noGlobalIsNan": {
					"description": "Use Number.isNaN instead of global isNaN.",
					"anyOf": [
						{ "$ref": "#/definitions/RuleFixConfiguration" },
						{ "type": "null" }
					]
				},
				"noImplicitAnyLet": {
					"description": "Disallow use of implicit any type on variable declarations.",
					"anyOf": [
						{ "$ref": "#/definitions/RuleConfiguration" },
						{ "type": "null" }
					]
				},
				"noImportAssign": {
					"description": "Disallow assigning to imported bindings",
					"anyOf": [
						{ "$ref": "#/definitions/RuleConfiguration" },
						{ "type": "null" }
					]
				},
				"noImportantInKeyframe": {
					"description": "Disallow invalid !important within keyframe declarations",
					"anyOf": [
						{ "$ref": "#/definitions/RuleConfiguration" },
						{ "type": "null" }
					]
				},
				"noLabelVar": {
					"description": "Disallow labels that share a name with a variable",
					"anyOf": [
						{ "$ref": "#/definitions/RuleConfiguration" },
						{ "type": "null" }
					]
				},
				"noMisleadingCharacterClass": {
					"description": "Disallow characters made with multiple code points in character class syntax.",
					"anyOf": [
						{ "$ref": "#/definitions/RuleFixConfiguration" },
						{ "type": "null" }
					]
				},
				"noMisleadingInstantiator": {
					"description": "Enforce proper usage of new and constructor.",
					"anyOf": [
						{ "$ref": "#/definitions/RuleConfiguration" },
						{ "type": "null" }
					]
				},
				"noMisplacedAssertion": {
					"description": "Checks that the assertion function, for example expect, is placed inside an it() function call.",
					"anyOf": [
						{ "$ref": "#/definitions/RuleConfiguration" },
						{ "type": "null" }
					]
				},
				"noMisrefactoredShorthandAssign": {
					"description": "Disallow shorthand assign when variable appears on both sides.",
					"anyOf": [
						{ "$ref": "#/definitions/RuleFixConfiguration" },
						{ "type": "null" }
					]
				},
				"noPrototypeBuiltins": {
					"description": "Disallow direct use of Object.prototype builtins.",
					"anyOf": [
						{ "$ref": "#/definitions/RuleFixConfiguration" },
						{ "type": "null" }
					]
				},
				"noReactSpecificProps": {
					"description": "Prevents React-specific JSX properties from being used.",
					"anyOf": [
						{ "$ref": "#/definitions/RuleFixConfiguration" },
						{ "type": "null" }
					]
				},
				"noRedeclare": {
					"description": "Disallow variable, function, class, and type redeclarations in the same scope.",
					"anyOf": [
						{ "$ref": "#/definitions/RuleConfiguration" },
						{ "type": "null" }
					]
				},
				"noRedundantUseStrict": {
					"description": "Prevents from having redundant \"use strict\".",
					"anyOf": [
						{ "$ref": "#/definitions/RuleFixConfiguration" },
						{ "type": "null" }
					]
				},
				"noSelfCompare": {
					"description": "Disallow comparisons where both sides are exactly the same.",
					"anyOf": [
						{ "$ref": "#/definitions/RuleConfiguration" },
						{ "type": "null" }
					]
				},
				"noShadowRestrictedNames": {
					"description": "Disallow identifiers from shadowing restricted names.",
					"anyOf": [
						{ "$ref": "#/definitions/RuleConfiguration" },
						{ "type": "null" }
					]
				},
				"noShorthandPropertyOverrides": {
					"description": "Disallow shorthand properties that override related longhand properties.",
					"anyOf": [
						{ "$ref": "#/definitions/RuleConfiguration" },
						{ "type": "null" }
					]
				},
				"noSkippedTests": {
					"description": "Disallow disabled tests.",
					"anyOf": [
						{ "$ref": "#/definitions/RuleFixConfiguration" },
						{ "type": "null" }
					]
				},
				"noSparseArray": {
					"description": "Disallow sparse arrays",
					"anyOf": [
						{ "$ref": "#/definitions/RuleFixConfiguration" },
						{ "type": "null" }
					]
				},
				"noSuspiciousSemicolonInJsx": {
					"description": "It detects possible \"wrong\" semicolons inside JSX elements.",
					"anyOf": [
						{ "$ref": "#/definitions/RuleConfiguration" },
						{ "type": "null" }
					]
				},
				"noThenProperty": {
					"description": "Disallow then property.",
					"anyOf": [
						{ "$ref": "#/definitions/RuleConfiguration" },
						{ "type": "null" }
					]
				},
				"noUnsafeDeclarationMerging": {
					"description": "Disallow unsafe declaration merging between interfaces and classes.",
					"anyOf": [
						{ "$ref": "#/definitions/RuleConfiguration" },
						{ "type": "null" }
					]
				},
				"noUnsafeNegation": {
					"description": "Disallow using unsafe negation.",
					"anyOf": [
						{ "$ref": "#/definitions/RuleFixConfiguration" },
						{ "type": "null" }
					]
				},
				"recommended": {
					"description": "It enables the recommended rules for this group",
					"type": ["boolean", "null"]
				},
				"useAwait": {
					"description": "Ensure async functions utilize await.",
					"anyOf": [
						{ "$ref": "#/definitions/RuleConfiguration" },
						{ "type": "null" }
					]
				},
				"useDefaultSwitchClauseLast": {
					"description": "Enforce default clauses in switch statements to be last",
					"anyOf": [
						{ "$ref": "#/definitions/RuleConfiguration" },
						{ "type": "null" }
					]
				},
				"useErrorMessage": {
					"description": "Enforce passing a message value when creating a built-in error.",
					"anyOf": [
						{ "$ref": "#/definitions/RuleConfiguration" },
						{ "type": "null" }
					]
				},
				"useGetterReturn": {
					"description": "Enforce get methods to always return a value.",
					"anyOf": [
						{ "$ref": "#/definitions/RuleConfiguration" },
						{ "type": "null" }
					]
				},
				"useIsArray": {
					"description": "Use Array.isArray() instead of instanceof Array.",
					"anyOf": [
						{ "$ref": "#/definitions/RuleFixConfiguration" },
						{ "type": "null" }
					]
				},
				"useNamespaceKeyword": {
					"description": "Require using the namespace keyword over the module keyword to declare TypeScript namespaces.",
					"anyOf": [
						{ "$ref": "#/definitions/RuleFixConfiguration" },
						{ "type": "null" }
					]
				},
				"useNumberToFixedDigitsArgument": {
					"description": "Enforce using the digits argument with Number#toFixed().",
					"anyOf": [
						{ "$ref": "#/definitions/RuleFixConfiguration" },
						{ "type": "null" }
					]
				},
				"useValidTypeof": {
					"description": "This rule verifies the result of typeof $expr unary expressions is being compared to valid values, either string literals containing valid type names or other typeof expressions",
					"anyOf": [
						{ "$ref": "#/definitions/RuleFixConfiguration" },
						{ "type": "null" }
					]
				}
			},
			"additionalProperties": false
		},
		"TrailingCommas": {
			"description": "Print trailing commas wherever possible in multi-line comma-separated syntactic structures.",
			"oneOf": [
				{
					"description": "Trailing commas wherever possible (including function parameters and calls).",
					"type": "string",
					"enum": ["all"]
				},
				{
					"description": "Trailing commas where valid in ES5 (objects, arrays, etc.). No trailing commas in type parameters in TypeScript.",
					"type": "string",
					"enum": ["es5"]
				},
				{
					"description": "No trailing commas.",
					"type": "string",
					"enum": ["none"]
				}
			]
		},
		"TrailingCommas2": {
			"oneOf": [
				{
					"description": "The formatter will remove the trailing commas",
					"type": "string",
					"enum": ["none"]
				},
				{
					"description": "The trailing commas are allowed and advised",
					"type": "string",
					"enum": ["all"]
				}
			]
		},
		"UndeclaredVariablesConfiguration": {
			"anyOf": [
				{ "$ref": "#/definitions/RulePlainConfiguration" },
				{ "$ref": "#/definitions/RuleWithUndeclaredVariablesOptions" }
			]
		},
		"UndeclaredVariablesOptions": {
			"type": "object",
			"properties": {
				"checkTypes": {
					"description": "Check undeclared types.",
					"default": true,
					"type": "boolean"
				}
			}
		},
		"UseComponentExportOnlyModulesConfiguration": {
			"anyOf": [
				{ "$ref": "#/definitions/RulePlainConfiguration" },
				{ "$ref": "#/definitions/RuleWithUseComponentExportOnlyModulesOptions" }
			]
		},
		"UseComponentExportOnlyModulesOptions": {
			"type": "object",
			"properties": {
				"allowConstantExport": {
					"description": "Allows the export of constants. This option is for environments that support it, such as [Vite](https://vitejs.dev/)",
					"default": false,
					"type": "boolean"
				},
				"allowExportNames": {
					"description": "A list of names that can be additionally exported from the module This option is for exports that do not hinder [React Fast Refresh](https://github.com/facebook/react/tree/main/packages/react-refresh), such as [`meta` in Remix](https://remix.run/docs/en/main/route/meta)",
					"type": "array",
					"items": { "type": "string" }
				}
			},
			"additionalProperties": false
		},
		"UseExhaustiveDependenciesConfiguration": {
			"anyOf": [
				{ "$ref": "#/definitions/RulePlainConfiguration" },
				{ "$ref": "#/definitions/RuleWithUseExhaustiveDependenciesOptions" }
			]
		},
		"UseExhaustiveDependenciesOptions": {
			"description": "Options for the rule `useExhaustiveDependencies`",
			"type": "object",
			"properties": {
				"hooks": {
					"description": "List of hooks of which the dependencies should be validated.",
					"default": [],
					"type": "array",
					"items": { "$ref": "#/definitions/Hook" }
				},
				"reportMissingDependenciesArray": {
					"description": "Whether to report an error when a hook has no dependencies array.",
					"default": false,
					"type": "boolean"
				},
				"reportUnnecessaryDependencies": {
					"description": "Whether to report an error when a dependency is listed in the dependencies array but isn't used. Defaults to true.",
					"default": true,
					"type": "boolean"
				}
			},
			"additionalProperties": false
		},
		"UseImportExtensionsConfiguration": {
			"anyOf": [
				{ "$ref": "#/definitions/RulePlainConfiguration" },
				{ "$ref": "#/definitions/RuleWithUseImportExtensionsOptions" }
			]
		},
		"UseImportExtensionsOptions": {
			"type": "object",
			"properties": {
				"suggestedExtensions": {
					"description": "A map of custom import extension mappings, where the key is the inspected file extension, and the value is a pair of `module` extension and `component` import extension",
					"default": {},
					"type": "object",
					"additionalProperties": {
						"$ref": "#/definitions/SuggestedExtensionMapping"
					}
				}
			},
			"additionalProperties": false
		},
		"UseSelfClosingElementsConfiguration": {
			"anyOf": [
				{ "$ref": "#/definitions/RulePlainConfiguration" },
				{ "$ref": "#/definitions/RuleWithUseSelfClosingElementsOptions" }
			]
		},
		"UseSelfClosingElementsOptions": {
			"description": "Options for the `useSelfClosingElements` rule.",
			"type": "object",
			"properties": {
				"ignoreHtmlElements": { "default": false, "type": "boolean" }
			},
			"additionalProperties": false
		},
		"UseValidAutocompleteConfiguration": {
			"anyOf": [
				{ "$ref": "#/definitions/RulePlainConfiguration" },
				{ "$ref": "#/definitions/RuleWithUseValidAutocompleteOptions" }
			]
		},
		"UseValidAutocompleteOptions": {
			"type": "object",
			"properties": {
				"inputComponents": {
					"description": "`input` like custom components that should be checked.",
					"default": [],
					"type": "array",
					"items": { "type": "string" }
				}
			},
			"additionalProperties": false
		},
		"UtilityClassSortingConfiguration": {
			"anyOf": [
				{ "$ref": "#/definitions/RulePlainConfiguration" },
				{ "$ref": "#/definitions/RuleWithUtilityClassSortingOptions" }
			]
		},
		"UtilityClassSortingOptions": {
			"type": "object",
			"properties": {
				"attributes": {
					"description": "Additional attributes that will be sorted.",
					"type": ["array", "null"],
					"items": { "type": "string" }
				},
				"functions": {
					"description": "Names of the functions or tagged templates that will be sorted.",
					"type": ["array", "null"],
					"items": { "type": "string" }
				}
			},
			"additionalProperties": false
		},
		"ValidAriaRoleConfiguration": {
			"anyOf": [
				{ "$ref": "#/definitions/RulePlainConfiguration" },
				{ "$ref": "#/definitions/RuleWithValidAriaRoleOptions" }
			]
		},
		"ValidAriaRoleOptions": {
			"type": "object",
			"properties": {
				"allowInvalidRoles": {
					"default": [],
					"type": "array",
					"items": { "type": "string" }
				},
				"ignoreNonDom": { "default": false, "type": "boolean" }
			},
			"additionalProperties": false
		},
		"VcsClientKind": {
			"oneOf": [
				{
					"description": "Integration with the git client as VCS",
					"type": "string",
					"enum": ["git"]
				}
			]
		},
		"VcsConfiguration": {
			"description": "Set of properties to integrate Biome with a VCS software.",
			"type": "object",
			"properties": {
				"clientKind": {
					"description": "The kind of client.",
					"anyOf": [
						{ "$ref": "#/definitions/VcsClientKind" },
						{ "type": "null" }
					]
				},
				"defaultBranch": {
					"description": "The main branch of the project",
					"type": ["string", "null"]
				},
				"enabled": {
					"description": "Whether Biome should integrate itself with the VCS client",
					"type": ["boolean", "null"]
				},
				"root": {
					"description": "The folder where Biome should check for VCS files. By default, Biome will use the same folder where `biome.json` was found.\n\nIf Biome can't find the configuration, it will attempt to use the current working directory. If no current working directory can't be found, Biome won't use the VCS integration, and a diagnostic will be emitted",
					"type": ["string", "null"]
				},
				"useIgnoreFile": {
					"description": "Whether Biome should use the VCS ignore file. When [true], Biome will ignore the files specified in the ignore file.",
					"type": ["boolean", "null"]
				}
			},
			"additionalProperties": false
		}
	}
>>>>>>> 96114979
}<|MERGE_RESOLUTION|>--- conflicted
+++ resolved
@@ -1,4389 +1,4 @@
 {
-<<<<<<< HEAD
-  "$schema": "http://json-schema.org/draft-07/schema#",
-  "title": "Configuration",
-  "description": "The configuration that is contained inside the file `biome.json`",
-  "type": "object",
-  "properties": {
-    "$schema": {
-      "description": "A field for the [JSON schema](https://json-schema.org/) specification",
-      "type": ["string", "null"]
-    },
-    "assists": {
-      "description": "Specific configuration for assists",
-      "anyOf": [
-        { "$ref": "#/definitions/AssistsConfiguration" },
-        { "type": "null" }
-      ]
-    },
-    "css": {
-      "description": "Specific configuration for the Css language",
-      "anyOf": [
-        { "$ref": "#/definitions/CssConfiguration" },
-        { "type": "null" }
-      ]
-    },
-    "extends": {
-      "description": "A list of paths to other JSON files, used to extends the current configuration.",
-      "anyOf": [{ "$ref": "#/definitions/StringSet" }, { "type": "null" }]
-    },
-    "files": {
-      "description": "The configuration of the filesystem",
-      "anyOf": [
-        { "$ref": "#/definitions/FilesConfiguration" },
-        { "type": "null" }
-      ]
-    },
-    "formatter": {
-      "description": "The configuration of the formatter",
-      "anyOf": [
-        { "$ref": "#/definitions/FormatterConfiguration" },
-        { "type": "null" }
-      ]
-    },
-    "graphql": {
-      "description": "Specific configuration for the GraphQL language",
-      "anyOf": [
-        { "$ref": "#/definitions/GraphqlConfiguration" },
-        { "type": "null" }
-      ]
-    },
-    "javascript": {
-      "description": "Specific configuration for the JavaScript language",
-      "anyOf": [
-        { "$ref": "#/definitions/JavascriptConfiguration" },
-        { "type": "null" }
-      ]
-    },
-    "json": {
-      "description": "Specific configuration for the Json language",
-      "anyOf": [
-        { "$ref": "#/definitions/JsonConfiguration" },
-        { "type": "null" }
-      ]
-    },
-    "linter": {
-      "description": "The configuration for the linter",
-      "anyOf": [
-        { "$ref": "#/definitions/LinterConfiguration" },
-        { "type": "null" }
-      ]
-    },
-    "organizeImports": {
-      "description": "The configuration of the import sorting",
-      "anyOf": [{ "$ref": "#/definitions/OrganizeImports" }, { "type": "null" }]
-    },
-    "overrides": {
-      "description": "A list of granular patterns that should be applied only to a sub set of files",
-      "anyOf": [{ "$ref": "#/definitions/Overrides" }, { "type": "null" }]
-    },
-    "vcs": {
-      "description": "The configuration of the VCS integration",
-      "anyOf": [
-        { "$ref": "#/definitions/VcsConfiguration" },
-        { "type": "null" }
-      ]
-    }
-  },
-  "additionalProperties": false,
-  "definitions": {
-    "A11y": {
-      "description": "A list of rules that belong to this group",
-      "type": "object",
-      "properties": {
-        "all": {
-          "description": "It enables ALL rules for this group.",
-          "type": ["boolean", "null"]
-        },
-        "noAccessKey": {
-          "description": "Enforce that the accessKey attribute is not used on any HTML element.",
-          "anyOf": [
-            { "$ref": "#/definitions/RuleFixConfiguration" },
-            { "type": "null" }
-          ]
-        },
-        "noAriaHiddenOnFocusable": {
-          "description": "Enforce that aria-hidden=\"true\" is not set on focusable elements.",
-          "anyOf": [
-            { "$ref": "#/definitions/RuleFixConfiguration" },
-            { "type": "null" }
-          ]
-        },
-        "noAriaUnsupportedElements": {
-          "description": "Enforce that elements that do not support ARIA roles, states, and properties do not have those attributes.",
-          "anyOf": [
-            { "$ref": "#/definitions/RuleFixConfiguration" },
-            { "type": "null" }
-          ]
-        },
-        "noAutofocus": {
-          "description": "Enforce that autoFocus prop is not used on elements.",
-          "anyOf": [
-            { "$ref": "#/definitions/RuleFixConfiguration" },
-            { "type": "null" }
-          ]
-        },
-        "noBlankTarget": {
-          "description": "Disallow target=\"_blank\" attribute without rel=\"noreferrer\"",
-          "anyOf": [
-            { "$ref": "#/definitions/AllowDomainConfiguration" },
-            { "type": "null" }
-          ]
-        },
-        "noDistractingElements": {
-          "description": "Enforces that no distracting elements are used.",
-          "anyOf": [
-            { "$ref": "#/definitions/RuleFixConfiguration" },
-            { "type": "null" }
-          ]
-        },
-        "noHeaderScope": {
-          "description": "The scope prop should be used only on \\<th> elements.",
-          "anyOf": [
-            { "$ref": "#/definitions/RuleFixConfiguration" },
-            { "type": "null" }
-          ]
-        },
-        "noInteractiveElementToNoninteractiveRole": {
-          "description": "Enforce that non-interactive ARIA roles are not assigned to interactive HTML elements.",
-          "anyOf": [
-            { "$ref": "#/definitions/RuleFixConfiguration" },
-            { "type": "null" }
-          ]
-        },
-        "noLabelWithoutControl": {
-          "description": "Enforce that a label element or component has a text label and an associated input.",
-          "anyOf": [
-            { "$ref": "#/definitions/NoLabelWithoutControlConfiguration" },
-            { "type": "null" }
-          ]
-        },
-        "noNoninteractiveElementToInteractiveRole": {
-          "description": "Enforce that interactive ARIA roles are not assigned to non-interactive HTML elements.",
-          "anyOf": [
-            { "$ref": "#/definitions/RuleFixConfiguration" },
-            { "type": "null" }
-          ]
-        },
-        "noNoninteractiveTabindex": {
-          "description": "Enforce that tabIndex is not assigned to non-interactive HTML elements.",
-          "anyOf": [
-            { "$ref": "#/definitions/RuleFixConfiguration" },
-            { "type": "null" }
-          ]
-        },
-        "noPositiveTabindex": {
-          "description": "Prevent the usage of positive integers on tabIndex property",
-          "anyOf": [
-            { "$ref": "#/definitions/RuleFixConfiguration" },
-            { "type": "null" }
-          ]
-        },
-        "noRedundantAlt": {
-          "description": "Enforce img alt prop does not contain the word \"image\", \"picture\", or \"photo\".",
-          "anyOf": [
-            { "$ref": "#/definitions/RuleConfiguration" },
-            { "type": "null" }
-          ]
-        },
-        "noRedundantRoles": {
-          "description": "Enforce explicit role property is not the same as implicit/default role property on an element.",
-          "anyOf": [
-            { "$ref": "#/definitions/RuleFixConfiguration" },
-            { "type": "null" }
-          ]
-        },
-        "noSvgWithoutTitle": {
-          "description": "Enforces the usage of the title element for the svg element.",
-          "anyOf": [
-            { "$ref": "#/definitions/RuleConfiguration" },
-            { "type": "null" }
-          ]
-        },
-        "recommended": {
-          "description": "It enables the recommended rules for this group",
-          "type": ["boolean", "null"]
-        },
-        "useAltText": {
-          "description": "Enforce that all elements that require alternative text have meaningful information to relay back to the end user.",
-          "anyOf": [
-            { "$ref": "#/definitions/RuleConfiguration" },
-            { "type": "null" }
-          ]
-        },
-        "useAnchorContent": {
-          "description": "Enforce that anchors have content and that the content is accessible to screen readers.",
-          "anyOf": [
-            { "$ref": "#/definitions/RuleFixConfiguration" },
-            { "type": "null" }
-          ]
-        },
-        "useAriaActivedescendantWithTabindex": {
-          "description": "Enforce that tabIndex is assigned to non-interactive HTML elements with aria-activedescendant.",
-          "anyOf": [
-            { "$ref": "#/definitions/RuleFixConfiguration" },
-            { "type": "null" }
-          ]
-        },
-        "useAriaPropsForRole": {
-          "description": "Enforce that elements with ARIA roles must have all required ARIA attributes for that role.",
-          "anyOf": [
-            { "$ref": "#/definitions/RuleConfiguration" },
-            { "type": "null" }
-          ]
-        },
-        "useButtonType": {
-          "description": "Enforces the usage of the attribute type for the element button",
-          "anyOf": [
-            { "$ref": "#/definitions/RuleConfiguration" },
-            { "type": "null" }
-          ]
-        },
-        "useFocusableInteractive": {
-          "description": "Elements with an interactive role and interaction handlers must be focusable.",
-          "anyOf": [
-            { "$ref": "#/definitions/RuleConfiguration" },
-            { "type": "null" }
-          ]
-        },
-        "useGenericFontNames": {
-          "description": "Disallow a missing generic family keyword within font families.",
-          "anyOf": [
-            { "$ref": "#/definitions/RuleConfiguration" },
-            { "type": "null" }
-          ]
-        },
-        "useHeadingContent": {
-          "description": "Enforce that heading elements (h1, h2, etc.) have content and that the content is accessible to screen readers. Accessible means that it is not hidden using the aria-hidden prop.",
-          "anyOf": [
-            { "$ref": "#/definitions/RuleConfiguration" },
-            { "type": "null" }
-          ]
-        },
-        "useHtmlLang": {
-          "description": "Enforce that html element has lang attribute.",
-          "anyOf": [
-            { "$ref": "#/definitions/RuleConfiguration" },
-            { "type": "null" }
-          ]
-        },
-        "useIframeTitle": {
-          "description": "Enforces the usage of the attribute title for the element iframe.",
-          "anyOf": [
-            { "$ref": "#/definitions/RuleConfiguration" },
-            { "type": "null" }
-          ]
-        },
-        "useKeyWithClickEvents": {
-          "description": "Enforce onClick is accompanied by at least one of the following: onKeyUp, onKeyDown, onKeyPress.",
-          "anyOf": [
-            { "$ref": "#/definitions/RuleConfiguration" },
-            { "type": "null" }
-          ]
-        },
-        "useKeyWithMouseEvents": {
-          "description": "Enforce onMouseOver / onMouseOut are accompanied by onFocus / onBlur.",
-          "anyOf": [
-            { "$ref": "#/definitions/RuleConfiguration" },
-            { "type": "null" }
-          ]
-        },
-        "useMediaCaption": {
-          "description": "Enforces that audio and video elements must have a track for captions.",
-          "anyOf": [
-            { "$ref": "#/definitions/RuleConfiguration" },
-            { "type": "null" }
-          ]
-        },
-        "useSemanticElements": {
-          "description": "It detects the use of role attributes in JSX elements and suggests using semantic elements instead.",
-          "anyOf": [
-            { "$ref": "#/definitions/RuleConfiguration" },
-            { "type": "null" }
-          ]
-        },
-        "useValidAnchor": {
-          "description": "Enforce that all anchors are valid, and they are navigable elements.",
-          "anyOf": [
-            { "$ref": "#/definitions/RuleConfiguration" },
-            { "type": "null" }
-          ]
-        },
-        "useValidAriaProps": {
-          "description": "Ensures that ARIA properties aria-* are all valid.",
-          "anyOf": [
-            { "$ref": "#/definitions/RuleFixConfiguration" },
-            { "type": "null" }
-          ]
-        },
-        "useValidAriaRole": {
-          "description": "Elements with ARIA roles must use a valid, non-abstract ARIA role.",
-          "anyOf": [
-            { "$ref": "#/definitions/ValidAriaRoleConfiguration" },
-            { "type": "null" }
-          ]
-        },
-        "useValidAriaValues": {
-          "description": "Enforce that ARIA state and property values are valid.",
-          "anyOf": [
-            { "$ref": "#/definitions/RuleConfiguration" },
-            { "type": "null" }
-          ]
-        },
-        "useValidLang": {
-          "description": "Ensure that the attribute passed to the lang attribute is a correct ISO language and/or country.",
-          "anyOf": [
-            { "$ref": "#/definitions/RuleConfiguration" },
-            { "type": "null" }
-          ]
-        }
-      },
-      "additionalProperties": false
-    },
-    "Accessibility": {
-      "type": "string",
-      "enum": ["noPublic", "explicit", "none"]
-    },
-    "Actions": {
-      "type": "object",
-      "properties": {
-        "source": {
-          "anyOf": [{ "$ref": "#/definitions/Source" }, { "type": "null" }]
-        }
-      },
-      "additionalProperties": false
-    },
-    "AllowDomainConfiguration": {
-      "anyOf": [
-        { "$ref": "#/definitions/RulePlainConfiguration" },
-        { "$ref": "#/definitions/RuleWithAllowDomainOptions" }
-      ]
-    },
-    "AllowDomainOptions": {
-      "type": "object",
-      "properties": {
-        "allowDomains": {
-          "description": "List of domains to allow `target=\"_blank\"` without `rel=\"noreferrer\"`",
-          "type": "array",
-          "items": { "type": "string" }
-        }
-      },
-      "additionalProperties": false
-    },
-    "ArrowParentheses": { "type": "string", "enum": ["always", "asNeeded"] },
-    "AssistsConfiguration": {
-      "type": "object",
-      "properties": {
-        "actions": {
-          "description": "Whether Biome should fail in CLI if the assists were not applied to the code.",
-          "anyOf": [{ "$ref": "#/definitions/Actions" }, { "type": "null" }]
-        },
-        "enabled": {
-          "description": "Whether Biome should enable assists via LSP.",
-          "type": ["boolean", "null"]
-        },
-        "ignore": {
-          "description": "A list of Unix shell style patterns. The formatter will ignore files/folders that will match these patterns.",
-          "anyOf": [{ "$ref": "#/definitions/StringSet" }, { "type": "null" }]
-        },
-        "include": {
-          "description": "A list of Unix shell style patterns. The formatter will include files/folders that will match these patterns.",
-          "anyOf": [{ "$ref": "#/definitions/StringSet" }, { "type": "null" }]
-        }
-      },
-      "additionalProperties": false
-    },
-    "AttributePosition": { "type": "string", "enum": ["auto", "multiline"] },
-    "Behavior": {
-      "oneOf": [
-        {
-          "description": "Require a radix specifier",
-          "type": "string",
-          "enum": ["always"]
-        },
-        {
-          "description": "Do not allow a radix specifier of `10`\n\nSee [eslint/#4048](https://github.com/eslint/eslint/issues/4048) for more info",
-          "type": "string",
-          "enum": ["avoid"]
-        }
-      ]
-    },
-    "BracketSpacing": { "type": "boolean" },
-    "Complexity": {
-      "description": "A list of rules that belong to this group",
-      "type": "object",
-      "properties": {
-        "all": {
-          "description": "It enables ALL rules for this group.",
-          "type": ["boolean", "null"]
-        },
-        "noBannedTypes": {
-          "description": "Disallow primitive type aliases and misleading types.",
-          "anyOf": [
-            { "$ref": "#/definitions/RuleFixConfiguration" },
-            { "type": "null" }
-          ]
-        },
-        "noEmptyTypeParameters": {
-          "description": "Disallow empty type parameters in type aliases and interfaces.",
-          "anyOf": [
-            { "$ref": "#/definitions/RuleConfiguration" },
-            { "type": "null" }
-          ]
-        },
-        "noExcessiveCognitiveComplexity": {
-          "description": "Disallow functions that exceed a given Cognitive Complexity score.",
-          "anyOf": [
-            { "$ref": "#/definitions/ComplexityConfiguration" },
-            { "type": "null" }
-          ]
-        },
-        "noExcessiveNestedTestSuites": {
-          "description": "This rule enforces a maximum depth to nested describe() in test files.",
-          "anyOf": [
-            { "$ref": "#/definitions/RuleConfiguration" },
-            { "type": "null" }
-          ]
-        },
-        "noExtraBooleanCast": {
-          "description": "Disallow unnecessary boolean casts",
-          "anyOf": [
-            { "$ref": "#/definitions/RuleFixConfiguration" },
-            { "type": "null" }
-          ]
-        },
-        "noForEach": {
-          "description": "Prefer for...of statement instead of Array.forEach.",
-          "anyOf": [
-            { "$ref": "#/definitions/RuleConfiguration" },
-            { "type": "null" }
-          ]
-        },
-        "noMultipleSpacesInRegularExpressionLiterals": {
-          "description": "Disallow unclear usage of consecutive space characters in regular expression literals",
-          "anyOf": [
-            { "$ref": "#/definitions/RuleFixConfiguration" },
-            { "type": "null" }
-          ]
-        },
-        "noStaticOnlyClass": {
-          "description": "This rule reports when a class has no non-static members, such as for a class used exclusively as a static namespace.",
-          "anyOf": [
-            { "$ref": "#/definitions/RuleConfiguration" },
-            { "type": "null" }
-          ]
-        },
-        "noThisInStatic": {
-          "description": "Disallow this and super in static contexts.",
-          "anyOf": [
-            { "$ref": "#/definitions/RuleFixConfiguration" },
-            { "type": "null" }
-          ]
-        },
-        "noUselessCatch": {
-          "description": "Disallow unnecessary catch clauses.",
-          "anyOf": [
-            { "$ref": "#/definitions/RuleFixConfiguration" },
-            { "type": "null" }
-          ]
-        },
-        "noUselessConstructor": {
-          "description": "Disallow unnecessary constructors.",
-          "anyOf": [
-            { "$ref": "#/definitions/RuleFixConfiguration" },
-            { "type": "null" }
-          ]
-        },
-        "noUselessEmptyExport": {
-          "description": "Disallow empty exports that don't change anything in a module file.",
-          "anyOf": [
-            { "$ref": "#/definitions/RuleFixConfiguration" },
-            { "type": "null" }
-          ]
-        },
-        "noUselessFragments": {
-          "description": "Disallow unnecessary fragments",
-          "anyOf": [
-            { "$ref": "#/definitions/RuleFixConfiguration" },
-            { "type": "null" }
-          ]
-        },
-        "noUselessLabel": {
-          "description": "Disallow unnecessary labels.",
-          "anyOf": [
-            { "$ref": "#/definitions/RuleFixConfiguration" },
-            { "type": "null" }
-          ]
-        },
-        "noUselessLoneBlockStatements": {
-          "description": "Disallow unnecessary nested block statements.",
-          "anyOf": [
-            { "$ref": "#/definitions/RuleFixConfiguration" },
-            { "type": "null" }
-          ]
-        },
-        "noUselessRename": {
-          "description": "Disallow renaming import, export, and destructured assignments to the same name.",
-          "anyOf": [
-            { "$ref": "#/definitions/RuleFixConfiguration" },
-            { "type": "null" }
-          ]
-        },
-        "noUselessStringConcat": {
-          "description": "Disallow unnecessary concatenation of string or template literals.",
-          "anyOf": [
-            { "$ref": "#/definitions/RuleFixConfiguration" },
-            { "type": "null" }
-          ]
-        },
-        "noUselessSwitchCase": {
-          "description": "Disallow useless case in switch statements.",
-          "anyOf": [
-            { "$ref": "#/definitions/RuleFixConfiguration" },
-            { "type": "null" }
-          ]
-        },
-        "noUselessTernary": {
-          "description": "Disallow ternary operators when simpler alternatives exist.",
-          "anyOf": [
-            { "$ref": "#/definitions/RuleFixConfiguration" },
-            { "type": "null" }
-          ]
-        },
-        "noUselessThisAlias": {
-          "description": "Disallow useless this aliasing.",
-          "anyOf": [
-            { "$ref": "#/definitions/RuleFixConfiguration" },
-            { "type": "null" }
-          ]
-        },
-        "noUselessTypeConstraint": {
-          "description": "Disallow using any or unknown as type constraint.",
-          "anyOf": [
-            { "$ref": "#/definitions/RuleFixConfiguration" },
-            { "type": "null" }
-          ]
-        },
-        "noUselessUndefinedInitialization": {
-          "description": "Disallow initializing variables to undefined.",
-          "anyOf": [
-            { "$ref": "#/definitions/RuleFixConfiguration" },
-            { "type": "null" }
-          ]
-        },
-        "noVoid": {
-          "description": "Disallow the use of void operators, which is not a familiar operator.",
-          "anyOf": [
-            { "$ref": "#/definitions/RuleConfiguration" },
-            { "type": "null" }
-          ]
-        },
-        "noWith": {
-          "description": "Disallow with statements in non-strict contexts.",
-          "anyOf": [
-            { "$ref": "#/definitions/RuleConfiguration" },
-            { "type": "null" }
-          ]
-        },
-        "recommended": {
-          "description": "It enables the recommended rules for this group",
-          "type": ["boolean", "null"]
-        },
-        "useArrowFunction": {
-          "description": "Use arrow functions over function expressions.",
-          "anyOf": [
-            { "$ref": "#/definitions/RuleFixConfiguration" },
-            { "type": "null" }
-          ]
-        },
-        "useDateNow": {
-          "description": "Use Date.now() to get the number of milliseconds since the Unix Epoch.",
-          "anyOf": [
-            { "$ref": "#/definitions/RuleFixConfiguration" },
-            { "type": "null" }
-          ]
-        },
-        "useFlatMap": {
-          "description": "Promotes the use of .flatMap() when map().flat() are used together.",
-          "anyOf": [
-            { "$ref": "#/definitions/RuleFixConfiguration" },
-            { "type": "null" }
-          ]
-        },
-        "useLiteralKeys": {
-          "description": "Enforce the usage of a literal access to properties over computed property access.",
-          "anyOf": [
-            { "$ref": "#/definitions/RuleFixConfiguration" },
-            { "type": "null" }
-          ]
-        },
-        "useOptionalChain": {
-          "description": "Enforce using concise optional chain instead of chained logical expressions.",
-          "anyOf": [
-            { "$ref": "#/definitions/RuleFixConfiguration" },
-            { "type": "null" }
-          ]
-        },
-        "useRegexLiterals": {
-          "description": "Enforce the use of the regular expression literals instead of the RegExp constructor if possible.",
-          "anyOf": [
-            { "$ref": "#/definitions/RuleFixConfiguration" },
-            { "type": "null" }
-          ]
-        },
-        "useSimpleNumberKeys": {
-          "description": "Disallow number literal object member names which are not base10 or uses underscore as separator",
-          "anyOf": [
-            { "$ref": "#/definitions/RuleFixConfiguration" },
-            { "type": "null" }
-          ]
-        },
-        "useSimplifiedLogicExpression": {
-          "description": "Discard redundant terms from logical expressions.",
-          "anyOf": [
-            { "$ref": "#/definitions/RuleFixConfiguration" },
-            { "type": "null" }
-          ]
-        }
-      },
-      "additionalProperties": false
-    },
-    "ComplexityConfiguration": {
-      "anyOf": [
-        { "$ref": "#/definitions/RulePlainConfiguration" },
-        { "$ref": "#/definitions/RuleWithComplexityOptions" }
-      ]
-    },
-    "ComplexityOptions": {
-      "description": "Options for the rule `noExcessiveCognitiveComplexity`.",
-      "type": "object",
-      "properties": {
-        "maxAllowedComplexity": {
-          "description": "The maximum complexity score that we allow. Anything higher is considered excessive.",
-          "default": 15,
-          "type": "integer",
-          "format": "uint8",
-          "minimum": 1.0
-        }
-      },
-      "additionalProperties": false
-    },
-    "ConsistentArrayType": {
-      "oneOf": [
-        {
-          "description": "`ItemType[]`",
-          "type": "string",
-          "enum": ["shorthand"]
-        },
-        {
-          "description": "`Array<ItemType>`",
-          "type": "string",
-          "enum": ["generic"]
-        }
-      ]
-    },
-    "ConsistentArrayTypeConfiguration": {
-      "anyOf": [
-        { "$ref": "#/definitions/RulePlainConfiguration" },
-        { "$ref": "#/definitions/RuleWithConsistentArrayTypeOptions" }
-      ]
-    },
-    "ConsistentArrayTypeOptions": {
-      "type": "object",
-      "properties": {
-        "syntax": {
-          "default": "shorthand",
-          "allOf": [{ "$ref": "#/definitions/ConsistentArrayType" }]
-        }
-      },
-      "additionalProperties": false
-    },
-    "ConsistentMemberAccessibilityConfiguration": {
-      "anyOf": [
-        { "$ref": "#/definitions/RulePlainConfiguration" },
-        { "$ref": "#/definitions/RuleWithConsistentMemberAccessibilityOptions" }
-      ]
-    },
-    "ConsistentMemberAccessibilityOptions": {
-      "type": "object",
-      "properties": {
-        "accessibility": {
-          "default": "noPublic",
-          "allOf": [{ "$ref": "#/definitions/Accessibility" }]
-        }
-      },
-      "additionalProperties": false
-    },
-    "Convention": {
-      "type": "object",
-      "properties": {
-        "formats": {
-          "description": "String cases to enforce",
-          "allOf": [{ "$ref": "#/definitions/Formats" }]
-        },
-        "match": {
-          "description": "Regular expression to enforce",
-          "anyOf": [{ "$ref": "#/definitions/Regex" }, { "type": "null" }]
-        },
-        "selector": {
-          "description": "Declarations concerned by this convention",
-          "allOf": [{ "$ref": "#/definitions/Selector" }]
-        }
-      },
-      "additionalProperties": false
-    },
-    "Correctness": {
-      "description": "A list of rules that belong to this group",
-      "type": "object",
-      "properties": {
-        "all": {
-          "description": "It enables ALL rules for this group.",
-          "type": ["boolean", "null"]
-        },
-        "noChildrenProp": {
-          "description": "Prevent passing of children as props.",
-          "anyOf": [
-            { "$ref": "#/definitions/RuleConfiguration" },
-            { "type": "null" }
-          ]
-        },
-        "noConstAssign": {
-          "description": "Prevents from having const variables being re-assigned.",
-          "anyOf": [
-            { "$ref": "#/definitions/RuleFixConfiguration" },
-            { "type": "null" }
-          ]
-        },
-        "noConstantCondition": {
-          "description": "Disallow constant expressions in conditions",
-          "anyOf": [
-            { "$ref": "#/definitions/RuleConfiguration" },
-            { "type": "null" }
-          ]
-        },
-        "noConstantMathMinMaxClamp": {
-          "description": "Disallow the use of Math.min and Math.max to clamp a value where the result itself is constant.",
-          "anyOf": [
-            { "$ref": "#/definitions/RuleFixConfiguration" },
-            { "type": "null" }
-          ]
-        },
-        "noConstructorReturn": {
-          "description": "Disallow returning a value from a constructor.",
-          "anyOf": [
-            { "$ref": "#/definitions/RuleConfiguration" },
-            { "type": "null" }
-          ]
-        },
-        "noEmptyCharacterClassInRegex": {
-          "description": "Disallow empty character classes in regular expression literals.",
-          "anyOf": [
-            { "$ref": "#/definitions/RuleConfiguration" },
-            { "type": "null" }
-          ]
-        },
-        "noEmptyPattern": {
-          "description": "Disallows empty destructuring patterns.",
-          "anyOf": [
-            { "$ref": "#/definitions/RuleConfiguration" },
-            { "type": "null" }
-          ]
-        },
-        "noFlatMapIdentity": {
-          "description": "Disallow to use unnecessary callback on flatMap.",
-          "anyOf": [
-            { "$ref": "#/definitions/RuleFixConfiguration" },
-            { "type": "null" }
-          ]
-        },
-        "noGlobalObjectCalls": {
-          "description": "Disallow calling global object properties as functions",
-          "anyOf": [
-            { "$ref": "#/definitions/RuleConfiguration" },
-            { "type": "null" }
-          ]
-        },
-        "noInnerDeclarations": {
-          "description": "Disallow function and var declarations that are accessible outside their block.",
-          "anyOf": [
-            { "$ref": "#/definitions/RuleConfiguration" },
-            { "type": "null" }
-          ]
-        },
-        "noInvalidBuiltinInstantiation": {
-          "description": "Ensure that builtins are correctly instantiated.",
-          "anyOf": [
-            { "$ref": "#/definitions/RuleFixConfiguration" },
-            { "type": "null" }
-          ]
-        },
-        "noInvalidConstructorSuper": {
-          "description": "Prevents the incorrect use of super() inside classes. It also checks whether a call super() is missing from classes that extends other constructors.",
-          "anyOf": [
-            { "$ref": "#/definitions/RuleConfiguration" },
-            { "type": "null" }
-          ]
-        },
-        "noInvalidDirectionInLinearGradient": {
-          "description": "Disallow non-standard direction values for linear gradient functions.",
-          "anyOf": [
-            { "$ref": "#/definitions/RuleConfiguration" },
-            { "type": "null" }
-          ]
-        },
-        "noInvalidGridAreas": {
-          "description": "Disallows invalid named grid areas in CSS Grid Layouts.",
-          "anyOf": [
-            { "$ref": "#/definitions/RuleConfiguration" },
-            { "type": "null" }
-          ]
-        },
-        "noInvalidNewBuiltin": {
-          "description": "Disallow new operators with global non-constructor functions.",
-          "anyOf": [
-            { "$ref": "#/definitions/RuleFixConfiguration" },
-            { "type": "null" }
-          ]
-        },
-        "noInvalidPositionAtImportRule": {
-          "description": "Disallow the use of @import at-rules in invalid positions.",
-          "anyOf": [
-            { "$ref": "#/definitions/RuleConfiguration" },
-            { "type": "null" }
-          ]
-        },
-        "noInvalidUseBeforeDeclaration": {
-          "description": "Disallow the use of variables and function parameters before their declaration",
-          "anyOf": [
-            { "$ref": "#/definitions/RuleConfiguration" },
-            { "type": "null" }
-          ]
-        },
-        "noNewSymbol": {
-          "description": "Disallow new operators with the Symbol object.",
-          "anyOf": [
-            { "$ref": "#/definitions/RuleFixConfiguration" },
-            { "type": "null" }
-          ]
-        },
-        "noNodejsModules": {
-          "description": "Forbid the use of Node.js builtin modules.",
-          "anyOf": [
-            { "$ref": "#/definitions/RuleConfiguration" },
-            { "type": "null" }
-          ]
-        },
-        "noNonoctalDecimalEscape": {
-          "description": "Disallow \\8 and \\9 escape sequences in string literals.",
-          "anyOf": [
-            { "$ref": "#/definitions/RuleFixConfiguration" },
-            { "type": "null" }
-          ]
-        },
-        "noPrecisionLoss": {
-          "description": "Disallow literal numbers that lose precision",
-          "anyOf": [
-            { "$ref": "#/definitions/RuleConfiguration" },
-            { "type": "null" }
-          ]
-        },
-        "noRenderReturnValue": {
-          "description": "Prevent the usage of the return value of React.render.",
-          "anyOf": [
-            { "$ref": "#/definitions/RuleConfiguration" },
-            { "type": "null" }
-          ]
-        },
-        "noSelfAssign": {
-          "description": "Disallow assignments where both sides are exactly the same.",
-          "anyOf": [
-            { "$ref": "#/definitions/RuleConfiguration" },
-            { "type": "null" }
-          ]
-        },
-        "noSetterReturn": {
-          "description": "Disallow returning a value from a setter",
-          "anyOf": [
-            { "$ref": "#/definitions/RuleConfiguration" },
-            { "type": "null" }
-          ]
-        },
-        "noStringCaseMismatch": {
-          "description": "Disallow comparison of expressions modifying the string case with non-compliant value.",
-          "anyOf": [
-            { "$ref": "#/definitions/RuleFixConfiguration" },
-            { "type": "null" }
-          ]
-        },
-        "noSwitchDeclarations": {
-          "description": "Disallow lexical declarations in switch clauses.",
-          "anyOf": [
-            { "$ref": "#/definitions/RuleFixConfiguration" },
-            { "type": "null" }
-          ]
-        },
-        "noUndeclaredDependencies": {
-          "description": "Disallow the use of dependencies that aren't specified in the package.json.",
-          "anyOf": [
-            { "$ref": "#/definitions/RuleConfiguration" },
-            { "type": "null" }
-          ]
-        },
-        "noUndeclaredVariables": {
-          "description": "Prevents the usage of variables that haven't been declared inside the document.",
-          "anyOf": [
-            { "$ref": "#/definitions/RuleConfiguration" },
-            { "type": "null" }
-          ]
-        },
-        "noUnknownFunction": {
-          "description": "Disallow unknown CSS value functions.",
-          "anyOf": [
-            { "$ref": "#/definitions/RuleConfiguration" },
-            { "type": "null" }
-          ]
-        },
-        "noUnknownMediaFeatureName": {
-          "description": "Disallow unknown media feature names.",
-          "anyOf": [
-            { "$ref": "#/definitions/RuleConfiguration" },
-            { "type": "null" }
-          ]
-        },
-        "noUnknownProperty": {
-          "description": "Disallow unknown properties.",
-          "anyOf": [
-            { "$ref": "#/definitions/RuleConfiguration" },
-            { "type": "null" }
-          ]
-        },
-        "noUnknownUnit": {
-          "description": "Disallow unknown CSS units.",
-          "anyOf": [
-            { "$ref": "#/definitions/RuleConfiguration" },
-            { "type": "null" }
-          ]
-        },
-        "noUnmatchableAnbSelector": {
-          "description": "Disallow unmatchable An+B selectors.",
-          "anyOf": [
-            { "$ref": "#/definitions/RuleConfiguration" },
-            { "type": "null" }
-          ]
-        },
-        "noUnnecessaryContinue": {
-          "description": "Avoid using unnecessary continue.",
-          "anyOf": [
-            { "$ref": "#/definitions/RuleFixConfiguration" },
-            { "type": "null" }
-          ]
-        },
-        "noUnreachable": {
-          "description": "Disallow unreachable code",
-          "anyOf": [
-            { "$ref": "#/definitions/RuleConfiguration" },
-            { "type": "null" }
-          ]
-        },
-        "noUnreachableSuper": {
-          "description": "Ensures the super() constructor is called exactly once on every code  path in a class constructor before this is accessed if the class has a superclass",
-          "anyOf": [
-            { "$ref": "#/definitions/RuleConfiguration" },
-            { "type": "null" }
-          ]
-        },
-        "noUnsafeFinally": {
-          "description": "Disallow control flow statements in finally blocks.",
-          "anyOf": [
-            { "$ref": "#/definitions/RuleConfiguration" },
-            { "type": "null" }
-          ]
-        },
-        "noUnsafeOptionalChaining": {
-          "description": "Disallow the use of optional chaining in contexts where the undefined value is not allowed.",
-          "anyOf": [
-            { "$ref": "#/definitions/RuleConfiguration" },
-            { "type": "null" }
-          ]
-        },
-        "noUnusedFunctionParameters": {
-          "description": "Disallow unused function parameters.",
-          "anyOf": [
-            { "$ref": "#/definitions/RuleFixConfiguration" },
-            { "type": "null" }
-          ]
-        },
-        "noUnusedImports": {
-          "description": "Disallow unused imports.",
-          "anyOf": [
-            { "$ref": "#/definitions/RuleFixConfiguration" },
-            { "type": "null" }
-          ]
-        },
-        "noUnusedLabels": {
-          "description": "Disallow unused labels.",
-          "anyOf": [
-            { "$ref": "#/definitions/RuleFixConfiguration" },
-            { "type": "null" }
-          ]
-        },
-        "noUnusedPrivateClassMembers": {
-          "description": "Disallow unused private class members",
-          "anyOf": [
-            { "$ref": "#/definitions/RuleFixConfiguration" },
-            { "type": "null" }
-          ]
-        },
-        "noUnusedVariables": {
-          "description": "Disallow unused variables.",
-          "anyOf": [
-            { "$ref": "#/definitions/RuleFixConfiguration" },
-            { "type": "null" }
-          ]
-        },
-        "noVoidElementsWithChildren": {
-          "description": "This rules prevents void elements (AKA self-closing elements) from having children.",
-          "anyOf": [
-            { "$ref": "#/definitions/RuleFixConfiguration" },
-            { "type": "null" }
-          ]
-        },
-        "noVoidTypeReturn": {
-          "description": "Disallow returning a value from a function with the return type 'void'",
-          "anyOf": [
-            { "$ref": "#/definitions/RuleConfiguration" },
-            { "type": "null" }
-          ]
-        },
-        "recommended": {
-          "description": "It enables the recommended rules for this group",
-          "type": ["boolean", "null"]
-        },
-        "useArrayLiterals": {
-          "description": "Disallow Array constructors.",
-          "anyOf": [
-            { "$ref": "#/definitions/RuleFixConfiguration" },
-            { "type": "null" }
-          ]
-        },
-        "useExhaustiveDependencies": {
-          "description": "Enforce all dependencies are correctly specified in a React hook.",
-          "anyOf": [
-            { "$ref": "#/definitions/UseExhaustiveDependenciesConfiguration" },
-            { "type": "null" }
-          ]
-        },
-        "useHookAtTopLevel": {
-          "description": "Enforce that all React hooks are being called from the Top Level component functions.",
-          "anyOf": [
-            { "$ref": "#/definitions/DeprecatedHooksConfiguration" },
-            { "type": "null" }
-          ]
-        },
-        "useImportExtensions": {
-          "description": "Enforce file extensions for relative imports.",
-          "anyOf": [
-            { "$ref": "#/definitions/UseImportExtensionsConfiguration" },
-            { "type": "null" }
-          ]
-        },
-        "useIsNan": {
-          "description": "Require calls to isNaN() when checking for NaN.",
-          "anyOf": [
-            { "$ref": "#/definitions/RuleFixConfiguration" },
-            { "type": "null" }
-          ]
-        },
-        "useJsxKeyInIterable": {
-          "description": "Disallow missing key props in iterators/collection literals.",
-          "anyOf": [
-            { "$ref": "#/definitions/RuleConfiguration" },
-            { "type": "null" }
-          ]
-        },
-        "useValidForDirection": {
-          "description": "Enforce \"for\" loop update clause moving the counter in the right direction.",
-          "anyOf": [
-            { "$ref": "#/definitions/RuleConfiguration" },
-            { "type": "null" }
-          ]
-        },
-        "useYield": {
-          "description": "Require generator functions to contain yield.",
-          "anyOf": [
-            { "$ref": "#/definitions/RuleConfiguration" },
-            { "type": "null" }
-          ]
-        }
-      },
-      "additionalProperties": false
-    },
-    "CssAssists": {
-      "description": "Options that changes how the CSS assists behaves",
-      "type": "object",
-      "properties": {
-        "enabled": {
-          "description": "Control the assists for CSS files.",
-          "type": ["boolean", "null"]
-        }
-      },
-      "additionalProperties": false
-    },
-    "CssConfiguration": {
-      "description": "Options applied to CSS files",
-      "type": "object",
-      "properties": {
-        "assists": {
-          "description": "CSS assists options",
-          "anyOf": [{ "$ref": "#/definitions/CssAssists" }, { "type": "null" }]
-        },
-        "formatter": {
-          "description": "CSS formatter options",
-          "anyOf": [
-            { "$ref": "#/definitions/CssFormatter" },
-            { "type": "null" }
-          ]
-        },
-        "linter": {
-          "description": "CSS linter options",
-          "anyOf": [{ "$ref": "#/definitions/CssLinter" }, { "type": "null" }]
-        },
-        "parser": {
-          "description": "CSS parsing options",
-          "anyOf": [{ "$ref": "#/definitions/CssParser" }, { "type": "null" }]
-        }
-      },
-      "additionalProperties": false
-    },
-    "CssFormatter": {
-      "description": "Options that changes how the CSS formatter behaves",
-      "type": "object",
-      "properties": {
-        "enabled": {
-          "description": "Control the formatter for CSS (and its super languages) files.",
-          "type": ["boolean", "null"]
-        },
-        "indentStyle": {
-          "description": "The indent style applied to CSS (and its super languages) files.",
-          "anyOf": [{ "$ref": "#/definitions/IndentStyle" }, { "type": "null" }]
-        },
-        "indentWidth": {
-          "description": "The size of the indentation applied to CSS (and its super languages) files. Default to 2.",
-          "anyOf": [{ "$ref": "#/definitions/IndentWidth" }, { "type": "null" }]
-        },
-        "lineEnding": {
-          "description": "The type of line ending applied to CSS (and its super languages) files.",
-          "anyOf": [{ "$ref": "#/definitions/LineEnding" }, { "type": "null" }]
-        },
-        "lineWidth": {
-          "description": "What's the max width of a line applied to CSS (and its super languages) files. Defaults to 80.",
-          "anyOf": [{ "$ref": "#/definitions/LineWidth" }, { "type": "null" }]
-        },
-        "quoteStyle": {
-          "description": "The type of quotes used in CSS code. Defaults to double.",
-          "anyOf": [{ "$ref": "#/definitions/QuoteStyle" }, { "type": "null" }]
-        }
-      },
-      "additionalProperties": false
-    },
-    "CssLinter": {
-      "description": "Options that changes how the CSS linter behaves",
-      "type": "object",
-      "properties": {
-        "enabled": {
-          "description": "Control the linter for CSS files.",
-          "type": ["boolean", "null"]
-        }
-      },
-      "additionalProperties": false
-    },
-    "CssParser": {
-      "description": "Options that changes how the CSS parser behaves",
-      "type": "object",
-      "properties": {
-        "allowWrongLineComments": {
-          "description": "Allow comments to appear on incorrect lines in `.css` files",
-          "type": ["boolean", "null"]
-        },
-        "cssModules": {
-          "description": "Enables parsing of CSS Modules specific features.",
-          "type": ["boolean", "null"]
-        }
-      },
-      "additionalProperties": false
-    },
-    "CustomRestrictedType": {
-      "anyOf": [
-        { "type": "string" },
-        { "$ref": "#/definitions/CustomRestrictedTypeOptions" }
-      ]
-    },
-    "CustomRestrictedTypeOptions": {
-      "type": "object",
-      "properties": {
-        "message": { "default": "", "type": "string" },
-        "use": { "default": null, "type": ["string", "null"] }
-      },
-      "additionalProperties": false
-    },
-    "DeprecatedHooksConfiguration": {
-      "anyOf": [
-        { "$ref": "#/definitions/RulePlainConfiguration" },
-        { "$ref": "#/definitions/RuleWithDeprecatedHooksOptions" }
-      ]
-    },
-    "DeprecatedHooksOptions": {
-      "description": "Options for the `useHookAtTopLevel` rule have been deprecated, since we now use the React hook naming convention to determine whether a function is a hook.",
-      "type": "object",
-      "additionalProperties": false
-    },
-    "FilenameCase": {
-      "description": "Supported cases for file names.",
-      "oneOf": [
-        { "description": "camelCase", "type": "string", "enum": ["camelCase"] },
-        {
-          "description": "Match an export name",
-          "type": "string",
-          "enum": ["export"]
-        },
-        {
-          "description": "kebab-case",
-          "type": "string",
-          "enum": ["kebab-case"]
-        },
-        {
-          "description": "PascalCase",
-          "type": "string",
-          "enum": ["PascalCase"]
-        },
-        {
-          "description": "snake_case",
-          "type": "string",
-          "enum": ["snake_case"]
-        }
-      ]
-    },
-    "FilenameCases": {
-      "type": "array",
-      "items": { "$ref": "#/definitions/FilenameCase" },
-      "uniqueItems": true
-    },
-    "FilenamingConventionConfiguration": {
-      "anyOf": [
-        { "$ref": "#/definitions/RulePlainConfiguration" },
-        { "$ref": "#/definitions/RuleWithFilenamingConventionOptions" }
-      ]
-    },
-    "FilenamingConventionOptions": {
-      "description": "Rule's options.",
-      "type": "object",
-      "properties": {
-        "filenameCases": {
-          "description": "Allowed cases for file names.",
-          "allOf": [{ "$ref": "#/definitions/FilenameCases" }]
-        },
-        "match": {
-          "description": "Regular expression to enforce",
-          "anyOf": [{ "$ref": "#/definitions/Regex" }, { "type": "null" }]
-        },
-        "requireAscii": {
-          "description": "If `false`, then non-ASCII characters are allowed.",
-          "type": "boolean"
-        },
-        "strictCase": {
-          "description": "If `false`, then consecutive uppercase are allowed in _camel_ and _pascal_ cases. This does not affect other [Case].",
-          "type": "boolean"
-        }
-      },
-      "additionalProperties": false
-    },
-    "FilesConfiguration": {
-      "description": "The configuration of the filesystem",
-      "type": "object",
-      "properties": {
-        "ignore": {
-          "description": "A list of Unix shell style patterns. Biome will ignore files/folders that will match these patterns.",
-          "anyOf": [{ "$ref": "#/definitions/StringSet" }, { "type": "null" }]
-        },
-        "ignoreUnknown": {
-          "description": "Tells Biome to not emit diagnostics when handling files that doesn't know",
-          "type": ["boolean", "null"]
-        },
-        "include": {
-          "description": "A list of Unix shell style patterns. Biome will handle only those files/folders that will match these patterns.",
-          "anyOf": [{ "$ref": "#/definitions/StringSet" }, { "type": "null" }]
-        },
-        "maxSize": {
-          "description": "The maximum allowed size for source code files in bytes. Files above this limit will be ignored for performance reasons. Defaults to 1 MiB",
-          "type": ["integer", "null"],
-          "format": "uint64",
-          "minimum": 1.0
-        }
-      },
-      "additionalProperties": false
-    },
-    "FixKind": {
-      "description": "Used to identify the kind of code action emitted by a rule",
-      "oneOf": [
-        {
-          "description": "The rule doesn't emit code actions.",
-          "type": "string",
-          "enum": ["none"]
-        },
-        {
-          "description": "The rule emits a code action that is safe to apply. Usually these fixes don't change the semantic of the program.",
-          "type": "string",
-          "enum": ["safe"]
-        },
-        {
-          "description": "The rule emits a code action that is _unsafe_ to apply. Usually these fixes remove comments, or change the semantic of the program.",
-          "type": "string",
-          "enum": ["unsafe"]
-        }
-      ]
-    },
-    "Format": {
-      "description": "Supported cases.",
-      "type": "string",
-      "enum": ["camelCase", "CONSTANT_CASE", "PascalCase", "snake_case"]
-    },
-    "Formats": {
-      "type": "array",
-      "items": { "$ref": "#/definitions/Format" },
-      "uniqueItems": true
-    },
-    "FormatterConfiguration": {
-      "description": "Generic options applied to all files",
-      "type": "object",
-      "properties": {
-        "attributePosition": {
-          "description": "The attribute position style in HTMLish languages. By default auto.",
-          "anyOf": [
-            { "$ref": "#/definitions/AttributePosition" },
-            { "type": "null" }
-          ]
-        },
-        "bracketSpacing": {
-          "description": "Whether to insert spaces around brackets in object literals. Defaults to true.",
-          "anyOf": [
-            { "$ref": "#/definitions/BracketSpacing" },
-            { "type": "null" }
-          ]
-        },
-        "enabled": { "type": ["boolean", "null"] },
-        "formatWithErrors": {
-          "description": "Stores whether formatting should be allowed to proceed if a given file has syntax errors",
-          "type": ["boolean", "null"]
-        },
-        "ignore": {
-          "description": "A list of Unix shell style patterns. The formatter will ignore files/folders that will match these patterns.",
-          "anyOf": [{ "$ref": "#/definitions/StringSet" }, { "type": "null" }]
-        },
-        "include": {
-          "description": "A list of Unix shell style patterns. The formatter will include files/folders that will match these patterns.",
-          "anyOf": [{ "$ref": "#/definitions/StringSet" }, { "type": "null" }]
-        },
-        "indentSize": {
-          "description": "The size of the indentation, 2 by default (deprecated, use `indent-width`)",
-          "anyOf": [{ "$ref": "#/definitions/IndentWidth" }, { "type": "null" }]
-        },
-        "indentStyle": {
-          "description": "The indent style.",
-          "anyOf": [{ "$ref": "#/definitions/IndentStyle" }, { "type": "null" }]
-        },
-        "indentWidth": {
-          "description": "The size of the indentation, 2 by default",
-          "anyOf": [{ "$ref": "#/definitions/IndentWidth" }, { "type": "null" }]
-        },
-        "lineEnding": {
-          "description": "The type of line ending.",
-          "anyOf": [{ "$ref": "#/definitions/LineEnding" }, { "type": "null" }]
-        },
-        "lineWidth": {
-          "description": "What's the max width of a line. Defaults to 80.",
-          "anyOf": [{ "$ref": "#/definitions/LineWidth" }, { "type": "null" }]
-        },
-        "useEditorconfig": {
-          "description": "Use any `.editorconfig` files to configure the formatter. Configuration in `biome.json` will override `.editorconfig` configuration. Default: false.",
-          "type": ["boolean", "null"]
-        }
-      },
-      "additionalProperties": false
-    },
-    "GraphqlConfiguration": {
-      "description": "Options applied to GraphQL files",
-      "type": "object",
-      "properties": {
-        "formatter": {
-          "description": "GraphQL formatter options",
-          "anyOf": [
-            { "$ref": "#/definitions/GraphqlFormatter" },
-            { "type": "null" }
-          ]
-        },
-        "linter": {
-          "anyOf": [
-            { "$ref": "#/definitions/GraphqlLinter" },
-            { "type": "null" }
-          ]
-        }
-      },
-      "additionalProperties": false
-    },
-    "GraphqlFormatter": {
-      "description": "Options that changes how the GraphQL formatter behaves",
-      "type": "object",
-      "properties": {
-        "bracketSpacing": {
-          "description": "Whether to insert spaces around brackets in object literals. Defaults to true.",
-          "anyOf": [
-            { "$ref": "#/definitions/BracketSpacing" },
-            { "type": "null" }
-          ]
-        },
-        "enabled": {
-          "description": "Control the formatter for GraphQL files.",
-          "type": ["boolean", "null"]
-        },
-        "indentStyle": {
-          "description": "The indent style applied to GraphQL files.",
-          "anyOf": [{ "$ref": "#/definitions/IndentStyle" }, { "type": "null" }]
-        },
-        "indentWidth": {
-          "description": "The size of the indentation applied to GraphQL files. Default to 2.",
-          "anyOf": [{ "$ref": "#/definitions/IndentWidth" }, { "type": "null" }]
-        },
-        "lineEnding": {
-          "description": "The type of line ending applied to GraphQL files.",
-          "anyOf": [{ "$ref": "#/definitions/LineEnding" }, { "type": "null" }]
-        },
-        "lineWidth": {
-          "description": "What's the max width of a line applied to GraphQL files. Defaults to 80.",
-          "anyOf": [{ "$ref": "#/definitions/LineWidth" }, { "type": "null" }]
-        },
-        "quoteStyle": {
-          "description": "The type of quotes used in GraphQL code. Defaults to double.",
-          "anyOf": [{ "$ref": "#/definitions/QuoteStyle" }, { "type": "null" }]
-        }
-      },
-      "additionalProperties": false
-    },
-    "GraphqlLinter": {
-      "description": "Options that changes how the GraphQL linter behaves",
-      "type": "object",
-      "properties": {
-        "enabled": {
-          "description": "Control the formatter for GraphQL files.",
-          "type": ["boolean", "null"]
-        }
-      },
-      "additionalProperties": false
-    },
-    "Hook": {
-      "type": "object",
-      "properties": {
-        "closureIndex": {
-          "description": "The \"position\" of the closure function, starting from zero.\n\nFor example, for React's `useEffect()` hook, the closure index is 0.",
-          "default": null,
-          "type": ["integer", "null"],
-          "format": "uint8",
-          "minimum": 0.0
-        },
-        "dependenciesIndex": {
-          "description": "The \"position\" of the array of dependencies, starting from zero.\n\nFor example, for React's `useEffect()` hook, the dependencies index is 1.",
-          "default": null,
-          "type": ["integer", "null"],
-          "format": "uint8",
-          "minimum": 0.0
-        },
-        "name": {
-          "description": "The name of the hook.",
-          "default": "",
-          "type": "string"
-        },
-        "stableResult": {
-          "description": "Whether the result of the hook is stable.\n\nSet to `true` to mark the identity of the hook's return value as stable, or use a number/an array of numbers to mark the \"positions\" in the return array as stable.\n\nFor example, for React's `useRef()` hook the value would be `true`, while for `useState()` it would be `[1]`.",
-          "default": null,
-          "anyOf": [
-            { "$ref": "#/definitions/StableHookResult" },
-            { "type": "null" }
-          ]
-        }
-      },
-      "additionalProperties": false
-    },
-    "IndentStyle": {
-      "oneOf": [
-        { "description": "Tab", "type": "string", "enum": ["tab"] },
-        { "description": "Space", "type": "string", "enum": ["space"] }
-      ]
-    },
-    "IndentWidth": { "type": "integer", "format": "uint8", "minimum": 0.0 },
-    "JavascriptAssists": {
-      "description": "Linter options specific to the JavaScript linter",
-      "type": "object",
-      "properties": {
-        "enabled": {
-          "description": "Control the linter for JavaScript (and its super languages) files.",
-          "type": ["boolean", "null"]
-        }
-      },
-      "additionalProperties": false
-    },
-    "JavascriptConfiguration": {
-      "description": "A set of options applied to the JavaScript files",
-      "type": "object",
-      "properties": {
-        "assists": {
-          "description": "Assists options",
-          "anyOf": [
-            { "$ref": "#/definitions/JavascriptAssists" },
-            { "type": "null" }
-          ]
-        },
-        "formatter": {
-          "description": "Formatting options",
-          "anyOf": [
-            { "$ref": "#/definitions/JavascriptFormatter" },
-            { "type": "null" }
-          ]
-        },
-        "globals": {
-          "description": "A list of global bindings that should be ignored by the analyzers\n\nIf defined here, they should not emit diagnostics.",
-          "anyOf": [{ "$ref": "#/definitions/StringSet" }, { "type": "null" }]
-        },
-        "jsxRuntime": {
-          "description": "Indicates the type of runtime or transformation used for interpreting JSX.",
-          "anyOf": [{ "$ref": "#/definitions/JsxRuntime" }, { "type": "null" }]
-        },
-        "linter": {
-          "description": "Linter options",
-          "anyOf": [
-            { "$ref": "#/definitions/JavascriptLinter" },
-            { "type": "null" }
-          ]
-        },
-        "organizeImports": {
-          "anyOf": [
-            { "$ref": "#/definitions/JavascriptOrganizeImports" },
-            { "type": "null" }
-          ]
-        },
-        "parser": {
-          "description": "Parsing options",
-          "anyOf": [
-            { "$ref": "#/definitions/JavascriptParser" },
-            { "type": "null" }
-          ]
-        }
-      },
-      "additionalProperties": false
-    },
-    "JavascriptFormatter": {
-      "description": "Formatting options specific to the JavaScript files",
-      "type": "object",
-      "properties": {
-        "arrowParentheses": {
-          "description": "Whether to add non-necessary parentheses to arrow functions. Defaults to \"always\".",
-          "anyOf": [
-            { "$ref": "#/definitions/ArrowParentheses" },
-            { "type": "null" }
-          ]
-        },
-        "attributePosition": {
-          "description": "The attribute position style in jsx elements. Defaults to auto.",
-          "anyOf": [
-            { "$ref": "#/definitions/AttributePosition" },
-            { "type": "null" }
-          ]
-        },
-        "bracketSameLine": {
-          "description": "Whether to hug the closing bracket of multiline HTML/JSX tags to the end of the last line, rather than being alone on the following line. Defaults to false.",
-          "type": ["boolean", "null"]
-        },
-        "bracketSpacing": {
-          "description": "Whether to insert spaces around brackets in object literals. Defaults to true.",
-          "anyOf": [
-            { "$ref": "#/definitions/BracketSpacing" },
-            { "type": "null" }
-          ]
-        },
-        "enabled": {
-          "description": "Control the formatter for JavaScript (and its super languages) files.",
-          "type": ["boolean", "null"]
-        },
-        "indentSize": {
-          "description": "The size of the indentation applied to JavaScript (and its super languages) files. Default to 2.",
-          "anyOf": [{ "$ref": "#/definitions/IndentWidth" }, { "type": "null" }]
-        },
-        "indentStyle": {
-          "description": "The indent style applied to JavaScript (and its super languages) files.",
-          "anyOf": [{ "$ref": "#/definitions/IndentStyle" }, { "type": "null" }]
-        },
-        "indentWidth": {
-          "description": "The size of the indentation applied to JavaScript (and its super languages) files. Default to 2.",
-          "anyOf": [{ "$ref": "#/definitions/IndentWidth" }, { "type": "null" }]
-        },
-        "jsxQuoteStyle": {
-          "description": "The type of quotes used in JSX. Defaults to double.",
-          "anyOf": [{ "$ref": "#/definitions/QuoteStyle" }, { "type": "null" }]
-        },
-        "lineEnding": {
-          "description": "The type of line ending applied to JavaScript (and its super languages) files.",
-          "anyOf": [{ "$ref": "#/definitions/LineEnding" }, { "type": "null" }]
-        },
-        "lineWidth": {
-          "description": "What's the max width of a line applied to JavaScript (and its super languages) files. Defaults to 80.",
-          "anyOf": [{ "$ref": "#/definitions/LineWidth" }, { "type": "null" }]
-        },
-        "quoteProperties": {
-          "description": "When properties in objects are quoted. Defaults to asNeeded.",
-          "anyOf": [
-            { "$ref": "#/definitions/QuoteProperties" },
-            { "type": "null" }
-          ]
-        },
-        "quoteStyle": {
-          "description": "The type of quotes used in JavaScript code. Defaults to double.",
-          "anyOf": [{ "$ref": "#/definitions/QuoteStyle" }, { "type": "null" }]
-        },
-        "semicolons": {
-          "description": "Whether the formatter prints semicolons for all statements or only in for statements where it is necessary because of ASI.",
-          "anyOf": [{ "$ref": "#/definitions/Semicolons" }, { "type": "null" }]
-        },
-        "trailingComma": {
-          "description": "Print trailing commas wherever possible in multi-line comma-separated syntactic structures. Defaults to \"all\".",
-          "anyOf": [
-            { "$ref": "#/definitions/TrailingCommas" },
-            { "type": "null" }
-          ]
-        },
-        "trailingCommas": {
-          "description": "Print trailing commas wherever possible in multi-line comma-separated syntactic structures. Defaults to \"all\".",
-          "anyOf": [
-            { "$ref": "#/definitions/TrailingCommas" },
-            { "type": "null" }
-          ]
-        }
-      },
-      "additionalProperties": false
-    },
-    "JavascriptLinter": {
-      "description": "Linter options specific to the JavaScript linter",
-      "type": "object",
-      "properties": {
-        "enabled": {
-          "description": "Control the linter for JavaScript (and its super languages) files.",
-          "type": ["boolean", "null"]
-        }
-      },
-      "additionalProperties": false
-    },
-    "JavascriptOrganizeImports": {
-      "type": "object",
-      "additionalProperties": false
-    },
-    "JavascriptParser": {
-      "description": "Options that changes how the JavaScript parser behaves",
-      "type": "object",
-      "properties": {
-        "gritMetavariables": {
-          "description": "Enables parsing of Grit metavariables. Defaults to `false`.",
-          "type": ["boolean", "null"]
-        },
-        "unsafeParameterDecoratorsEnabled": {
-          "description": "It enables the experimental and unsafe parsing of parameter decorators\n\nThese decorators belong to an old proposal, and they are subject to change.",
-          "type": ["boolean", "null"]
-        }
-      },
-      "additionalProperties": false
-    },
-    "JsonAssists": {
-      "description": "Linter options specific to the JSON linter",
-      "type": "object",
-      "properties": {
-        "enabled": {
-          "description": "Control the linter for JSON (and its super languages) files.",
-          "type": ["boolean", "null"]
-        }
-      },
-      "additionalProperties": false
-    },
-    "JsonConfiguration": {
-      "description": "Options applied to JSON files",
-      "type": "object",
-      "properties": {
-        "assists": {
-          "description": "Assists options",
-          "anyOf": [{ "$ref": "#/definitions/JsonAssists" }, { "type": "null" }]
-        },
-        "formatter": {
-          "description": "Formatting options",
-          "anyOf": [
-            { "$ref": "#/definitions/JsonFormatter" },
-            { "type": "null" }
-          ]
-        },
-        "linter": {
-          "description": "Linting options",
-          "anyOf": [{ "$ref": "#/definitions/JsonLinter" }, { "type": "null" }]
-        },
-        "parser": {
-          "description": "Parsing options",
-          "anyOf": [{ "$ref": "#/definitions/JsonParser" }, { "type": "null" }]
-        }
-      },
-      "additionalProperties": false
-    },
-    "JsonFormatter": {
-      "type": "object",
-      "properties": {
-        "enabled": {
-          "description": "Control the formatter for JSON (and its super languages) files.",
-          "type": ["boolean", "null"]
-        },
-        "indentSize": {
-          "description": "The size of the indentation applied to JSON (and its super languages) files. Default to 2.",
-          "anyOf": [{ "$ref": "#/definitions/IndentWidth" }, { "type": "null" }]
-        },
-        "indentStyle": {
-          "description": "The indent style applied to JSON (and its super languages) files.",
-          "anyOf": [{ "$ref": "#/definitions/IndentStyle" }, { "type": "null" }]
-        },
-        "indentWidth": {
-          "description": "The size of the indentation applied to JSON (and its super languages) files. Default to 2.",
-          "anyOf": [{ "$ref": "#/definitions/IndentWidth" }, { "type": "null" }]
-        },
-        "lineEnding": {
-          "description": "The type of line ending applied to JSON (and its super languages) files.",
-          "anyOf": [{ "$ref": "#/definitions/LineEnding" }, { "type": "null" }]
-        },
-        "lineWidth": {
-          "description": "What's the max width of a line applied to JSON (and its super languages) files. Defaults to 80.",
-          "anyOf": [{ "$ref": "#/definitions/LineWidth" }, { "type": "null" }]
-        },
-        "trailingCommas": {
-          "description": "Print trailing commas wherever possible in multi-line comma-separated syntactic structures. Defaults to \"none\".",
-          "anyOf": [
-            { "$ref": "#/definitions/TrailingCommas2" },
-            { "type": "null" }
-          ]
-        }
-      },
-      "additionalProperties": false
-    },
-    "JsonLinter": {
-      "description": "Linter options specific to the JSON linter",
-      "type": "object",
-      "properties": {
-        "enabled": {
-          "description": "Control the linter for JSON (and its super languages) files.",
-          "type": ["boolean", "null"]
-        }
-      },
-      "additionalProperties": false
-    },
-    "JsonParser": {
-      "description": "Options that changes how the JSON parser behaves",
-      "type": "object",
-      "properties": {
-        "allowComments": {
-          "description": "Allow parsing comments in `.json` files",
-          "type": ["boolean", "null"]
-        },
-        "allowTrailingCommas": {
-          "description": "Allow parsing trailing commas in `.json` files",
-          "type": ["boolean", "null"]
-        }
-      },
-      "additionalProperties": false
-    },
-    "JsxRuntime": {
-      "description": "Indicates the type of runtime or transformation used for interpreting JSX.",
-      "oneOf": [
-        {
-          "description": "Indicates a modern or native JSX environment, that doesn't require special handling by Biome.",
-          "type": "string",
-          "enum": ["transparent"]
-        },
-        {
-          "description": "Indicates a classic React environment that requires the `React` import.\n\nCorresponds to the `react` value for the `jsx` option in TypeScript's `tsconfig.json`.\n\nThis option should only be necessary if you cannot upgrade to a React version that supports the new JSX runtime. For more information about the old vs. new JSX runtime, please see: <https://legacy.reactjs.org/blog/2020/09/22/introducing-the-new-jsx-transform.html>",
-          "type": "string",
-          "enum": ["reactClassic"]
-        }
-      ]
-    },
-    "Kind": {
-      "oneOf": [
-        {
-          "type": "string",
-          "enum": [
-            "class",
-            "enum",
-            "interface",
-            "enumMember",
-            "importNamespace",
-            "exportNamespace",
-            "variable",
-            "const",
-            "let",
-            "using",
-            "var",
-            "catchParameter",
-            "indexParameter",
-            "exportAlias",
-            "importAlias",
-            "classGetter",
-            "classSetter",
-            "classMethod",
-            "objectLiteralProperty",
-            "objectLiteralGetter",
-            "objectLiteralSetter",
-            "objectLiteralMethod",
-            "typeAlias"
-          ]
-        },
-        { "description": "All kinds", "type": "string", "enum": ["any"] },
-        {
-          "description": "All type definitions: classes, enums, interfaces, and type aliases",
-          "type": "string",
-          "enum": ["typeLike"]
-        },
-        {
-          "description": "Named function declarations and expressions",
-          "type": "string",
-          "enum": ["function"]
-        },
-        {
-          "description": "TypeScript namespaces, import and export namespaces",
-          "type": "string",
-          "enum": ["namespaceLike"]
-        },
-        {
-          "description": "TypeScript mamespaces",
-          "type": "string",
-          "enum": ["namespace"]
-        },
-        {
-          "description": "All function parameters, but parameter properties",
-          "type": "string",
-          "enum": ["functionParameter"]
-        },
-        {
-          "description": "All generic type parameters",
-          "type": "string",
-          "enum": ["typeParameter"]
-        },
-        {
-          "description": "All class members: properties, methods, getters, and setters",
-          "type": "string",
-          "enum": ["classMember"]
-        },
-        {
-          "description": "All class properties, including parameter properties",
-          "type": "string",
-          "enum": ["classProperty"]
-        },
-        {
-          "description": "All object literal members: properties, methods, getters, and setters",
-          "type": "string",
-          "enum": ["objectLiteralMember"]
-        },
-        {
-          "description": "All members defined in type alaises and interfaces",
-          "type": "string",
-          "enum": ["typeMember"]
-        },
-        {
-          "description": "All getters defined in type alaises and interfaces",
-          "type": "string",
-          "enum": ["typeGetter"]
-        },
-        {
-          "description": "All properties defined in type alaises and interfaces",
-          "type": "string",
-          "enum": ["typeProperty"]
-        },
-        {
-          "description": "All setters defined in type alaises and interfaces",
-          "type": "string",
-          "enum": ["typeSetter"]
-        },
-        {
-          "description": "All methods defined in type alaises and interfaces",
-          "type": "string",
-          "enum": ["typeMethod"]
-        }
-      ]
-    },
-    "LineEnding": {
-      "oneOf": [
-        {
-          "description": "Line Feed only (\\n), common on Linux and macOS as well as inside git repos",
-          "type": "string",
-          "enum": ["lf"]
-        },
-        {
-          "description": "Carriage Return + Line Feed characters (\\r\\n), common on Windows",
-          "type": "string",
-          "enum": ["crlf"]
-        },
-        {
-          "description": "Carriage Return character only (\\r), used very rarely",
-          "type": "string",
-          "enum": ["cr"]
-        }
-      ]
-    },
-    "LineWidth": {
-      "description": "Validated value for the `line_width` formatter options\n\nThe allowed range of values is 1..=320",
-      "type": "integer",
-      "format": "uint16",
-      "minimum": 0.0
-    },
-    "LinterConfiguration": {
-      "type": "object",
-      "properties": {
-        "enabled": {
-          "description": "if `false`, it disables the feature and the linter won't be executed. `true` by default",
-          "type": ["boolean", "null"]
-        },
-        "ignore": {
-          "description": "A list of Unix shell style patterns. The formatter will ignore files/folders that will match these patterns.",
-          "anyOf": [{ "$ref": "#/definitions/StringSet" }, { "type": "null" }]
-        },
-        "include": {
-          "description": "A list of Unix shell style patterns. The formatter will include files/folders that will match these patterns.",
-          "anyOf": [{ "$ref": "#/definitions/StringSet" }, { "type": "null" }]
-        },
-        "rules": {
-          "description": "List of rules",
-          "anyOf": [{ "$ref": "#/definitions/Rules" }, { "type": "null" }]
-        }
-      },
-      "additionalProperties": false
-    },
-    "Modifiers": {
-      "type": "array",
-      "items": { "$ref": "#/definitions/RestrictedModifier" },
-      "uniqueItems": true
-    },
-    "NamingConventionConfiguration": {
-      "anyOf": [
-        { "$ref": "#/definitions/RulePlainConfiguration" },
-        { "$ref": "#/definitions/RuleWithNamingConventionOptions" }
-      ]
-    },
-    "NamingConventionOptions": {
-      "description": "Rule's options.",
-      "type": "object",
-      "properties": {
-        "conventions": {
-          "description": "Custom conventions.",
-          "type": "array",
-          "items": { "$ref": "#/definitions/Convention" }
-        },
-        "enumMemberCase": {
-          "description": "Allowed cases for _TypeScript_ `enum` member names.",
-          "allOf": [{ "$ref": "#/definitions/Format" }]
-        },
-        "requireAscii": {
-          "description": "If `false`, then non-ASCII characters are allowed.",
-          "type": "boolean"
-        },
-        "strictCase": {
-          "description": "If `false`, then consecutive uppercase are allowed in _camel_ and _pascal_ cases. This does not affect other [Case].",
-          "type": "boolean"
-        }
-      },
-      "additionalProperties": false
-    },
-    "NoConsoleConfiguration": {
-      "anyOf": [
-        { "$ref": "#/definitions/RulePlainConfiguration" },
-        { "$ref": "#/definitions/RuleWithNoConsoleOptions" }
-      ]
-    },
-    "NoConsoleOptions": {
-      "type": "object",
-      "required": ["allow"],
-      "properties": {
-        "allow": {
-          "description": "Allowed calls on the console object.",
-          "type": "array",
-          "items": { "type": "string" }
-        }
-      },
-      "additionalProperties": false
-    },
-    "NoDoubleEqualsConfiguration": {
-      "anyOf": [
-        { "$ref": "#/definitions/RulePlainConfiguration" },
-        { "$ref": "#/definitions/RuleWithNoDoubleEqualsOptions" }
-      ]
-    },
-    "NoDoubleEqualsOptions": {
-      "description": "Rule's options",
-      "type": "object",
-      "properties": {
-        "ignoreNull": {
-          "description": "If `true`, an exception is made when comparing with `null`, as it's often relied on to check both for `null` or `undefined`.\n\nIf `false`, no such exception will be made.",
-          "type": "boolean"
-        }
-      },
-      "additionalProperties": false
-    },
-    "NoLabelWithoutControlConfiguration": {
-      "anyOf": [
-        { "$ref": "#/definitions/RulePlainConfiguration" },
-        { "$ref": "#/definitions/RuleWithNoLabelWithoutControlOptions" }
-      ]
-    },
-    "NoLabelWithoutControlOptions": {
-      "type": "object",
-      "properties": {
-        "inputComponents": {
-          "description": "Array of component names that should be considered the same as an `input` element.",
-          "default": [],
-          "type": "array",
-          "items": { "type": "string" }
-        },
-        "labelAttributes": {
-          "description": "Array of attributes that should be treated as the `label` accessible text content.",
-          "default": [],
-          "type": "array",
-          "items": { "type": "string" }
-        },
-        "labelComponents": {
-          "description": "Array of component names that should be considered the same as a `label` element.",
-          "default": [],
-          "type": "array",
-          "items": { "type": "string" }
-        }
-      },
-      "additionalProperties": false
-    },
-    "NoRestrictedTypesConfiguration": {
-      "anyOf": [
-        { "$ref": "#/definitions/RulePlainConfiguration" },
-        { "$ref": "#/definitions/RuleWithNoRestrictedTypesOptions" }
-      ]
-    },
-    "NoRestrictedTypesOptions": {
-      "type": "object",
-      "properties": {
-        "types": {
-          "default": {},
-          "type": "object",
-          "additionalProperties": {
-            "$ref": "#/definitions/CustomRestrictedType"
-          }
-        }
-      },
-      "additionalProperties": false
-    },
-    "NoSecretsConfiguration": {
-      "anyOf": [
-        { "$ref": "#/definitions/RulePlainConfiguration" },
-        { "$ref": "#/definitions/RuleWithNoSecretsOptions" }
-      ]
-    },
-    "NoSecretsOptions": {
-      "type": "object",
-      "properties": {
-        "entropyThreshold": {
-          "description": "Set entropy threshold (default is 41).",
-          "type": ["integer", "null"],
-          "format": "uint16",
-          "minimum": 0.0
-        }
-      },
-      "additionalProperties": false
-    },
-    "Nursery": {
-      "description": "A list of rules that belong to this group",
-      "type": "object",
-      "properties": {
-        "all": {
-          "description": "It enables ALL rules for this group.",
-          "type": ["boolean", "null"]
-        },
-        "noCommonJs": {
-          "description": "Disallow use of CommonJs module system in favor of ESM style imports.",
-          "anyOf": [
-            { "$ref": "#/definitions/RuleConfiguration" },
-            { "type": "null" }
-          ]
-        },
-        "noDescendingSpecificity": {
-          "description": "Disallow a lower specificity selector from coming after a higher specificity selector.",
-          "anyOf": [
-            { "$ref": "#/definitions/RuleConfiguration" },
-            { "type": "null" }
-          ]
-        },
-        "noDocumentCookie": {
-          "description": "Disallow direct assignments to document.cookie.",
-          "anyOf": [
-            { "$ref": "#/definitions/RuleConfiguration" },
-            { "type": "null" }
-          ]
-        },
-        "noDocumentImportInPage": {
-          "description": "Prevents importing next/document outside of pages/_document.jsx in Next.js projects.",
-          "anyOf": [
-            { "$ref": "#/definitions/RuleConfiguration" },
-            { "type": "null" }
-          ]
-        },
-        "noDuplicateCustomProperties": {
-          "description": "Disallow duplicate custom properties within declaration blocks.",
-          "anyOf": [
-            { "$ref": "#/definitions/RuleConfiguration" },
-            { "type": "null" }
-          ]
-        },
-        "noDuplicateElseIf": {
-          "description": "Disallow duplicate conditions in if-else-if chains",
-          "anyOf": [
-            { "$ref": "#/definitions/RuleConfiguration" },
-            { "type": "null" }
-          ]
-        },
-        "noDuplicateProperties": {
-          "description": "Disallow duplicate properties within declaration blocks.",
-          "anyOf": [
-            { "$ref": "#/definitions/RuleConfiguration" },
-            { "type": "null" }
-          ]
-        },
-        "noDuplicatedFields": {
-          "description": "No duplicated fields in GraphQL operations.",
-          "anyOf": [
-            { "$ref": "#/definitions/RuleConfiguration" },
-            { "type": "null" }
-          ]
-        },
-        "noDynamicNamespaceImportAccess": {
-          "description": "Disallow accessing namespace imports dynamically.",
-          "anyOf": [
-            { "$ref": "#/definitions/RuleConfiguration" },
-            { "type": "null" }
-          ]
-        },
-        "noEnum": {
-          "description": "Disallow TypeScript enum.",
-          "anyOf": [
-            { "$ref": "#/definitions/RuleConfiguration" },
-            { "type": "null" }
-          ]
-        },
-        "noExportedImports": {
-          "description": "Disallow exporting an imported variable.",
-          "anyOf": [
-            { "$ref": "#/definitions/RuleConfiguration" },
-            { "type": "null" }
-          ]
-        },
-        "noHeadElement": {
-          "description": "Prevent usage of \\<head> element in a Next.js project.",
-          "anyOf": [
-            { "$ref": "#/definitions/RuleConfiguration" },
-            { "type": "null" }
-          ]
-        },
-        "noHeadImportInDocument": {
-          "description": "Prevent using the next/head module in pages/_document.js on Next.js projects.",
-          "anyOf": [
-            { "$ref": "#/definitions/RuleConfiguration" },
-            { "type": "null" }
-          ]
-        },
-        "noImgElement": {
-          "description": "Prevent usage of \\<img> element in a Next.js project.",
-          "anyOf": [
-            { "$ref": "#/definitions/RuleConfiguration" },
-            { "type": "null" }
-          ]
-        },
-        "noIrregularWhitespace": {
-          "description": "Disallows the use of irregular whitespace characters.",
-          "anyOf": [
-            { "$ref": "#/definitions/RuleConfiguration" },
-            { "type": "null" }
-          ]
-        },
-        "noMissingVarFunction": {
-          "description": "Disallow missing var function for css variables.",
-          "anyOf": [
-            { "$ref": "#/definitions/RuleConfiguration" },
-            { "type": "null" }
-          ]
-        },
-        "noNestedTernary": {
-          "description": "Disallow nested ternary expressions.",
-          "anyOf": [
-            { "$ref": "#/definitions/RuleConfiguration" },
-            { "type": "null" }
-          ]
-        },
-        "noOctalEscape": {
-          "description": "Disallow octal escape sequences in string literals",
-          "anyOf": [
-            { "$ref": "#/definitions/RuleConfiguration" },
-            { "type": "null" }
-          ]
-        },
-        "noProcessEnv": {
-          "description": "Disallow the use of process.env.",
-          "anyOf": [
-            { "$ref": "#/definitions/RuleConfiguration" },
-            { "type": "null" }
-          ]
-        },
-        "noRestrictedImports": {
-          "description": "Disallow specified modules when loaded by import or require.",
-          "anyOf": [
-            { "$ref": "#/definitions/RestrictedImportsConfiguration" },
-            { "type": "null" }
-          ]
-        },
-        "noRestrictedTypes": {
-          "description": "Disallow user defined types.",
-          "anyOf": [
-            { "$ref": "#/definitions/NoRestrictedTypesConfiguration" },
-            { "type": "null" }
-          ]
-        },
-        "noSecrets": {
-          "description": "Disallow usage of sensitive data such as API keys and tokens.",
-          "anyOf": [
-            { "$ref": "#/definitions/NoSecretsConfiguration" },
-            { "type": "null" }
-          ]
-        },
-        "noStaticElementInteractions": {
-          "description": "Enforce that static, visible elements (such as \\<div>) that have click handlers use the valid role attribute.",
-          "anyOf": [
-            { "$ref": "#/definitions/RuleConfiguration" },
-            { "type": "null" }
-          ]
-        },
-        "noSubstr": {
-          "description": "Enforce the use of String.slice() over String.substr() and String.substring().",
-          "anyOf": [
-            { "$ref": "#/definitions/RuleFixConfiguration" },
-            { "type": "null" }
-          ]
-        },
-        "noTemplateCurlyInString": {
-          "description": "Disallow template literal placeholder syntax in regular strings.",
-          "anyOf": [
-            { "$ref": "#/definitions/RuleConfiguration" },
-            { "type": "null" }
-          ]
-        },
-        "noUnknownPseudoClass": {
-          "description": "Disallow unknown pseudo-class selectors.",
-          "anyOf": [
-            { "$ref": "#/definitions/RuleConfiguration" },
-            { "type": "null" }
-          ]
-        },
-        "noUnknownPseudoElement": {
-          "description": "Disallow unknown pseudo-element selectors.",
-          "anyOf": [
-            { "$ref": "#/definitions/RuleConfiguration" },
-            { "type": "null" }
-          ]
-        },
-        "noUnknownTypeSelector": {
-          "description": "Disallow unknown type selectors.",
-          "anyOf": [
-            { "$ref": "#/definitions/RuleConfiguration" },
-            { "type": "null" }
-          ]
-        },
-        "noUselessEscapeInRegex": {
-          "description": "Disallow unnecessary escape sequence in regular expression literals.",
-          "anyOf": [
-            { "$ref": "#/definitions/RuleFixConfiguration" },
-            { "type": "null" }
-          ]
-        },
-        "noUselessStringRaw": {
-          "description": "Disallow unnecessary String.raw function in template string literals without any escape sequence.",
-          "anyOf": [
-            { "$ref": "#/definitions/RuleConfiguration" },
-            { "type": "null" }
-          ]
-        },
-        "noUselessUndefined": {
-          "description": "Disallow the use of useless undefined.",
-          "anyOf": [
-            { "$ref": "#/definitions/RuleFixConfiguration" },
-            { "type": "null" }
-          ]
-        },
-        "noValueAtRule": {
-          "description": "Disallow use of @value rule in css modules.",
-          "anyOf": [
-            { "$ref": "#/definitions/RuleConfiguration" },
-            { "type": "null" }
-          ]
-        },
-        "recommended": {
-          "description": "It enables the recommended rules for this group",
-          "type": ["boolean", "null"]
-        },
-        "useAdjacentOverloadSignatures": {
-          "description": "Disallow the use of overload signatures that are not next to each other.",
-          "anyOf": [
-            { "$ref": "#/definitions/RuleConfiguration" },
-            { "type": "null" }
-          ]
-        },
-        "useAriaPropsSupportedByRole": {
-          "description": "Enforce that ARIA properties are valid for the roles that are supported by the element.",
-          "anyOf": [
-            { "$ref": "#/definitions/RuleConfiguration" },
-            { "type": "null" }
-          ]
-        },
-        "useAtIndex": {
-          "description": "Use at() instead of integer index access.",
-          "anyOf": [
-            { "$ref": "#/definitions/RuleFixConfiguration" },
-            { "type": "null" }
-          ]
-        },
-        "useCollapsedIf": {
-          "description": "Enforce using single if instead of nested if clauses.",
-          "anyOf": [
-            { "$ref": "#/definitions/RuleFixConfiguration" },
-            { "type": "null" }
-          ]
-        },
-        "useComponentExportOnlyModules": {
-          "description": "Enforce declaring components only within modules that export React Components exclusively.",
-          "anyOf": [
-            {
-              "$ref": "#/definitions/UseComponentExportOnlyModulesConfiguration"
-            },
-            { "type": "null" }
-          ]
-        },
-        "useConsistentCurlyBraces": {
-          "description": "This rule enforces consistent use of curly braces inside JSX attributes and JSX children.",
-          "anyOf": [
-            { "$ref": "#/definitions/RuleFixConfiguration" },
-            { "type": "null" }
-          ]
-        },
-        "useConsistentMemberAccessibility": {
-          "description": "Require consistent accessibility modifiers on class properties and methods.",
-          "anyOf": [
-            {
-              "$ref": "#/definitions/ConsistentMemberAccessibilityConfiguration"
-            },
-            { "type": "null" }
-          ]
-        },
-        "useDeprecatedReason": {
-          "description": "Require specifying the reason argument when using @deprecated directive",
-          "anyOf": [
-            { "$ref": "#/definitions/RuleConfiguration" },
-            { "type": "null" }
-          ]
-        },
-        "useExplicitType": {
-          "description": "Require explicit return types on functions and class methods.",
-          "anyOf": [
-            { "$ref": "#/definitions/RuleConfiguration" },
-            { "type": "null" }
-          ]
-        },
-        "useGoogleFontDisplay": {
-          "description": "Enforces the use of a recommended display strategy with Google Fonts.",
-          "anyOf": [
-            { "$ref": "#/definitions/RuleConfiguration" },
-            { "type": "null" }
-          ]
-        },
-        "useGoogleFontPreconnect": {
-          "description": "Ensure the preconnect attribute is used when using Google Fonts.",
-          "anyOf": [
-            { "$ref": "#/definitions/RuleFixConfiguration" },
-            { "type": "null" }
-          ]
-        },
-        "useGuardForIn": {
-          "description": "Require for-in loops to include an if statement.",
-          "anyOf": [
-            { "$ref": "#/definitions/RuleConfiguration" },
-            { "type": "null" }
-          ]
-        },
-        "useImportRestrictions": {
-          "description": "Disallows package private imports.",
-          "anyOf": [
-            { "$ref": "#/definitions/RuleConfiguration" },
-            { "type": "null" }
-          ]
-        },
-        "useNamedOperation": {
-          "description": "Enforce specifying the name of GraphQL operations.",
-          "anyOf": [
-            { "$ref": "#/definitions/RuleFixConfiguration" },
-            { "type": "null" }
-          ]
-        },
-        "useParseIntRadix": {
-          "description": "Enforce the consistent use of the radix argument when using parseInt().",
-          "anyOf": [
-            { "$ref": "#/definitions/UseParseIntRadixConfiguration" },
-            { "type": "null" }
-          ]
-        },
-        "useSortedClasses": {
-          "description": "Enforce the sorting of CSS utility classes.",
-          "anyOf": [
-            { "$ref": "#/definitions/UtilityClassSortingConfiguration" },
-            { "type": "null" }
-          ]
-        },
-        "useStrictMode": {
-          "description": "Enforce the use of the directive \"use strict\" in script files.",
-          "anyOf": [
-            { "$ref": "#/definitions/RuleFixConfiguration" },
-            { "type": "null" }
-          ]
-        },
-        "useTrimStartEnd": {
-          "description": "Enforce the use of String.trimStart() and String.trimEnd() over String.trimLeft() and String.trimRight().",
-          "anyOf": [
-            { "$ref": "#/definitions/RuleFixConfiguration" },
-            { "type": "null" }
-          ]
-        },
-        "useValidAutocomplete": {
-          "description": "Use valid values for the autocomplete attribute on input elements.",
-          "anyOf": [
-            { "$ref": "#/definitions/UseValidAutocompleteConfiguration" },
-            { "type": "null" }
-          ]
-        }
-      },
-      "additionalProperties": false
-    },
-    "OrganizeImports": {
-      "type": "object",
-      "properties": {
-        "enabled": {
-          "description": "Enables the organization of imports",
-          "type": ["boolean", "null"]
-        },
-        "ignore": {
-          "description": "A list of Unix shell style patterns. The formatter will ignore files/folders that will match these patterns.",
-          "anyOf": [{ "$ref": "#/definitions/StringSet" }, { "type": "null" }]
-        },
-        "include": {
-          "description": "A list of Unix shell style patterns. The formatter will include files/folders that will match these patterns.",
-          "anyOf": [{ "$ref": "#/definitions/StringSet" }, { "type": "null" }]
-        }
-      },
-      "additionalProperties": false
-    },
-    "OverrideFormatterConfiguration": {
-      "type": "object",
-      "properties": {
-        "attributePosition": {
-          "description": "The attribute position style.",
-          "anyOf": [
-            { "$ref": "#/definitions/AttributePosition" },
-            { "type": "null" }
-          ]
-        },
-        "bracketSpacing": {
-          "description": "Whether to insert spaces around brackets in object literals. Defaults to true.",
-          "anyOf": [
-            { "$ref": "#/definitions/BracketSpacing" },
-            { "type": "null" }
-          ]
-        },
-        "enabled": { "type": ["boolean", "null"] },
-        "formatWithErrors": {
-          "description": "Stores whether formatting should be allowed to proceed if a given file has syntax errors",
-          "type": ["boolean", "null"]
-        },
-        "indentSize": {
-          "description": "The size of the indentation, 2 by default (deprecated, use `indent-width`)",
-          "anyOf": [{ "$ref": "#/definitions/IndentWidth" }, { "type": "null" }]
-        },
-        "indentStyle": {
-          "description": "The indent style.",
-          "anyOf": [{ "$ref": "#/definitions/IndentStyle" }, { "type": "null" }]
-        },
-        "indentWidth": {
-          "description": "The size of the indentation, 2 by default",
-          "anyOf": [{ "$ref": "#/definitions/IndentWidth" }, { "type": "null" }]
-        },
-        "lineEnding": {
-          "description": "The type of line ending.",
-          "anyOf": [{ "$ref": "#/definitions/LineEnding" }, { "type": "null" }]
-        },
-        "lineWidth": {
-          "description": "What's the max width of a line. Defaults to 80.",
-          "anyOf": [{ "$ref": "#/definitions/LineWidth" }, { "type": "null" }]
-        }
-      },
-      "additionalProperties": false
-    },
-    "OverrideLinterConfiguration": {
-      "type": "object",
-      "properties": {
-        "enabled": {
-          "description": "if `false`, it disables the feature and the linter won't be executed. `true` by default",
-          "type": ["boolean", "null"]
-        },
-        "rules": {
-          "description": "List of rules",
-          "anyOf": [{ "$ref": "#/definitions/Rules" }, { "type": "null" }]
-        }
-      },
-      "additionalProperties": false
-    },
-    "OverrideOrganizeImportsConfiguration": {
-      "type": "object",
-      "properties": {
-        "enabled": {
-          "description": "if `false`, it disables the feature and the linter won't be executed. `true` by default",
-          "type": ["boolean", "null"]
-        }
-      },
-      "additionalProperties": false
-    },
-    "OverridePattern": {
-      "type": "object",
-      "properties": {
-        "css": {
-          "description": "Specific configuration for the Css language",
-          "anyOf": [
-            { "$ref": "#/definitions/CssConfiguration" },
-            { "type": "null" }
-          ]
-        },
-        "formatter": {
-          "description": "Specific configuration for the Json language",
-          "anyOf": [
-            { "$ref": "#/definitions/OverrideFormatterConfiguration" },
-            { "type": "null" }
-          ]
-        },
-        "graphql": {
-          "description": "Specific configuration for the Graphql language",
-          "anyOf": [
-            { "$ref": "#/definitions/GraphqlConfiguration" },
-            { "type": "null" }
-          ]
-        },
-        "ignore": {
-          "description": "A list of Unix shell style patterns. The formatter will ignore files/folders that will match these patterns.",
-          "anyOf": [{ "$ref": "#/definitions/StringSet" }, { "type": "null" }]
-        },
-        "include": {
-          "description": "A list of Unix shell style patterns. The formatter will include files/folders that will match these patterns.",
-          "anyOf": [{ "$ref": "#/definitions/StringSet" }, { "type": "null" }]
-        },
-        "javascript": {
-          "description": "Specific configuration for the JavaScript language",
-          "anyOf": [
-            { "$ref": "#/definitions/JavascriptConfiguration" },
-            { "type": "null" }
-          ]
-        },
-        "json": {
-          "description": "Specific configuration for the Json language",
-          "anyOf": [
-            { "$ref": "#/definitions/JsonConfiguration" },
-            { "type": "null" }
-          ]
-        },
-        "linter": {
-          "description": "Specific configuration for the Json language",
-          "anyOf": [
-            { "$ref": "#/definitions/OverrideLinterConfiguration" },
-            { "type": "null" }
-          ]
-        },
-        "organizeImports": {
-          "description": "Specific configuration for the Json language",
-          "anyOf": [
-            { "$ref": "#/definitions/OverrideOrganizeImportsConfiguration" },
-            { "type": "null" }
-          ]
-        }
-      },
-      "additionalProperties": false
-    },
-    "Overrides": {
-      "type": "array",
-      "items": { "$ref": "#/definitions/OverridePattern" }
-    },
-    "Performance": {
-      "description": "A list of rules that belong to this group",
-      "type": "object",
-      "properties": {
-        "all": {
-          "description": "It enables ALL rules for this group.",
-          "type": ["boolean", "null"]
-        },
-        "noAccumulatingSpread": {
-          "description": "Disallow the use of spread (...) syntax on accumulators.",
-          "anyOf": [
-            { "$ref": "#/definitions/RuleConfiguration" },
-            { "type": "null" }
-          ]
-        },
-        "noBarrelFile": {
-          "description": "Disallow the use of barrel file.",
-          "anyOf": [
-            { "$ref": "#/definitions/RuleConfiguration" },
-            { "type": "null" }
-          ]
-        },
-        "noDelete": {
-          "description": "Disallow the use of the delete operator.",
-          "anyOf": [
-            { "$ref": "#/definitions/RuleFixConfiguration" },
-            { "type": "null" }
-          ]
-        },
-        "noReExportAll": {
-          "description": "Avoid re-export all.",
-          "anyOf": [
-            { "$ref": "#/definitions/RuleConfiguration" },
-            { "type": "null" }
-          ]
-        },
-        "recommended": {
-          "description": "It enables the recommended rules for this group",
-          "type": ["boolean", "null"]
-        },
-        "useTopLevelRegex": {
-          "description": "Require regex literals to be declared at the top level.",
-          "anyOf": [
-            { "$ref": "#/definitions/RuleConfiguration" },
-            { "type": "null" }
-          ]
-        }
-      },
-      "additionalProperties": false
-    },
-    "QuoteProperties": { "type": "string", "enum": ["asNeeded", "preserve"] },
-    "QuoteStyle": { "type": "string", "enum": ["double", "single"] },
-    "Regex": { "type": "string" },
-    "RestrictedGlobalsConfiguration": {
-      "anyOf": [
-        { "$ref": "#/definitions/RulePlainConfiguration" },
-        { "$ref": "#/definitions/RuleWithRestrictedGlobalsOptions" }
-      ]
-    },
-    "RestrictedGlobalsOptions": {
-      "description": "Options for the rule `noRestrictedGlobals`.",
-      "type": "object",
-      "properties": {
-        "deniedGlobals": {
-          "description": "A list of names that should trigger the rule",
-          "type": "array",
-          "items": { "type": "string" }
-        }
-      },
-      "additionalProperties": false
-    },
-    "RestrictedImportsConfiguration": {
-      "anyOf": [
-        { "$ref": "#/definitions/RulePlainConfiguration" },
-        { "$ref": "#/definitions/RuleWithRestrictedImportsOptions" }
-      ]
-    },
-    "RestrictedImportsOptions": {
-      "description": "Options for the rule `noRestrictedImports`.",
-      "type": "object",
-      "properties": {
-        "paths": {
-          "description": "A list of names that should trigger the rule",
-          "type": "object",
-          "additionalProperties": { "type": "string" }
-        }
-      },
-      "additionalProperties": false
-    },
-    "RestrictedModifier": {
-      "type": "string",
-      "enum": ["abstract", "private", "protected", "readonly", "static"]
-    },
-    "RuleAssistConfiguration": { "type": "string", "enum": ["on", "off"] },
-    "RuleConfiguration": {
-      "anyOf": [
-        { "$ref": "#/definitions/RulePlainConfiguration" },
-        { "$ref": "#/definitions/RuleWithNoOptions" }
-      ]
-    },
-    "RuleFixConfiguration": {
-      "anyOf": [
-        { "$ref": "#/definitions/RulePlainConfiguration" },
-        { "$ref": "#/definitions/RuleWithFixNoOptions" }
-      ]
-    },
-    "RulePlainConfiguration": {
-      "type": "string",
-      "enum": ["warn", "error", "info", "off"]
-    },
-    "RuleWithAllowDomainOptions": {
-      "type": "object",
-      "required": ["level"],
-      "properties": {
-        "fix": {
-          "description": "The kind of the code actions emitted by the rule",
-          "anyOf": [{ "$ref": "#/definitions/FixKind" }, { "type": "null" }]
-        },
-        "level": {
-          "description": "The severity of the emitted diagnostics by the rule",
-          "allOf": [{ "$ref": "#/definitions/RulePlainConfiguration" }]
-        },
-        "options": {
-          "description": "Rule's options",
-          "allOf": [{ "$ref": "#/definitions/AllowDomainOptions" }]
-        }
-      },
-      "additionalProperties": false
-    },
-    "RuleWithComplexityOptions": {
-      "type": "object",
-      "required": ["level"],
-      "properties": {
-        "level": {
-          "description": "The severity of the emitted diagnostics by the rule",
-          "allOf": [{ "$ref": "#/definitions/RulePlainConfiguration" }]
-        },
-        "options": {
-          "description": "Rule's options",
-          "allOf": [{ "$ref": "#/definitions/ComplexityOptions" }]
-        }
-      },
-      "additionalProperties": false
-    },
-    "RuleWithConsistentArrayTypeOptions": {
-      "type": "object",
-      "required": ["level"],
-      "properties": {
-        "fix": {
-          "description": "The kind of the code actions emitted by the rule",
-          "anyOf": [{ "$ref": "#/definitions/FixKind" }, { "type": "null" }]
-        },
-        "level": {
-          "description": "The severity of the emitted diagnostics by the rule",
-          "allOf": [{ "$ref": "#/definitions/RulePlainConfiguration" }]
-        },
-        "options": {
-          "description": "Rule's options",
-          "allOf": [{ "$ref": "#/definitions/ConsistentArrayTypeOptions" }]
-        }
-      },
-      "additionalProperties": false
-    },
-    "RuleWithConsistentMemberAccessibilityOptions": {
-      "type": "object",
-      "required": ["level"],
-      "properties": {
-        "level": {
-          "description": "The severity of the emitted diagnostics by the rule",
-          "allOf": [{ "$ref": "#/definitions/RulePlainConfiguration" }]
-        },
-        "options": {
-          "description": "Rule's options",
-          "allOf": [
-            { "$ref": "#/definitions/ConsistentMemberAccessibilityOptions" }
-          ]
-        }
-      },
-      "additionalProperties": false
-    },
-    "RuleWithDeprecatedHooksOptions": {
-      "type": "object",
-      "required": ["level"],
-      "properties": {
-        "level": {
-          "description": "The severity of the emitted diagnostics by the rule",
-          "allOf": [{ "$ref": "#/definitions/RulePlainConfiguration" }]
-        },
-        "options": {
-          "description": "Rule's options",
-          "allOf": [{ "$ref": "#/definitions/DeprecatedHooksOptions" }]
-        }
-      },
-      "additionalProperties": false
-    },
-    "RuleWithFilenamingConventionOptions": {
-      "type": "object",
-      "required": ["level"],
-      "properties": {
-        "level": {
-          "description": "The severity of the emitted diagnostics by the rule",
-          "allOf": [{ "$ref": "#/definitions/RulePlainConfiguration" }]
-        },
-        "options": {
-          "description": "Rule's options",
-          "allOf": [{ "$ref": "#/definitions/FilenamingConventionOptions" }]
-        }
-      },
-      "additionalProperties": false
-    },
-    "RuleWithFixNoOptions": {
-      "type": "object",
-      "required": ["level"],
-      "properties": {
-        "fix": {
-          "description": "The kind of the code actions emitted by the rule",
-          "anyOf": [{ "$ref": "#/definitions/FixKind" }, { "type": "null" }]
-        },
-        "level": {
-          "description": "The severity of the emitted diagnostics by the rule",
-          "allOf": [{ "$ref": "#/definitions/RulePlainConfiguration" }]
-        }
-      },
-      "additionalProperties": false
-    },
-    "RuleWithNamingConventionOptions": {
-      "type": "object",
-      "required": ["level"],
-      "properties": {
-        "fix": {
-          "description": "The kind of the code actions emitted by the rule",
-          "anyOf": [{ "$ref": "#/definitions/FixKind" }, { "type": "null" }]
-        },
-        "level": {
-          "description": "The severity of the emitted diagnostics by the rule",
-          "allOf": [{ "$ref": "#/definitions/RulePlainConfiguration" }]
-        },
-        "options": {
-          "description": "Rule's options",
-          "allOf": [{ "$ref": "#/definitions/NamingConventionOptions" }]
-        }
-      },
-      "additionalProperties": false
-    },
-    "RuleWithNoConsoleOptions": {
-      "type": "object",
-      "required": ["level"],
-      "properties": {
-        "fix": {
-          "description": "The kind of the code actions emitted by the rule",
-          "anyOf": [{ "$ref": "#/definitions/FixKind" }, { "type": "null" }]
-        },
-        "level": {
-          "description": "The severity of the emitted diagnostics by the rule",
-          "allOf": [{ "$ref": "#/definitions/RulePlainConfiguration" }]
-        },
-        "options": {
-          "description": "Rule's options",
-          "allOf": [{ "$ref": "#/definitions/NoConsoleOptions" }]
-        }
-      },
-      "additionalProperties": false
-    },
-    "RuleWithNoDoubleEqualsOptions": {
-      "type": "object",
-      "required": ["level"],
-      "properties": {
-        "fix": {
-          "description": "The kind of the code actions emitted by the rule",
-          "anyOf": [{ "$ref": "#/definitions/FixKind" }, { "type": "null" }]
-        },
-        "level": {
-          "description": "The severity of the emitted diagnostics by the rule",
-          "allOf": [{ "$ref": "#/definitions/RulePlainConfiguration" }]
-        },
-        "options": {
-          "description": "Rule's options",
-          "allOf": [{ "$ref": "#/definitions/NoDoubleEqualsOptions" }]
-        }
-      },
-      "additionalProperties": false
-    },
-    "RuleWithNoLabelWithoutControlOptions": {
-      "type": "object",
-      "required": ["level"],
-      "properties": {
-        "level": {
-          "description": "The severity of the emitted diagnostics by the rule",
-          "allOf": [{ "$ref": "#/definitions/RulePlainConfiguration" }]
-        },
-        "options": {
-          "description": "Rule's options",
-          "allOf": [{ "$ref": "#/definitions/NoLabelWithoutControlOptions" }]
-        }
-      },
-      "additionalProperties": false
-    },
-    "RuleWithNoOptions": {
-      "type": "object",
-      "required": ["level"],
-      "properties": {
-        "level": {
-          "description": "The severity of the emitted diagnostics by the rule",
-          "allOf": [{ "$ref": "#/definitions/RulePlainConfiguration" }]
-        }
-      },
-      "additionalProperties": false
-    },
-    "RuleWithNoRestrictedTypesOptions": {
-      "type": "object",
-      "required": ["level"],
-      "properties": {
-        "fix": {
-          "description": "The kind of the code actions emitted by the rule",
-          "anyOf": [{ "$ref": "#/definitions/FixKind" }, { "type": "null" }]
-        },
-        "level": {
-          "description": "The severity of the emitted diagnostics by the rule",
-          "allOf": [{ "$ref": "#/definitions/RulePlainConfiguration" }]
-        },
-        "options": {
-          "description": "Rule's options",
-          "allOf": [{ "$ref": "#/definitions/NoRestrictedTypesOptions" }]
-        }
-      },
-      "additionalProperties": false
-    },
-    "RuleWithNoSecretsOptions": {
-      "type": "object",
-      "required": ["level"],
-      "properties": {
-        "level": {
-          "description": "The severity of the emitted diagnostics by the rule",
-          "allOf": [{ "$ref": "#/definitions/RulePlainConfiguration" }]
-        },
-        "options": {
-          "description": "Rule's options",
-          "allOf": [{ "$ref": "#/definitions/NoSecretsOptions" }]
-        }
-      },
-      "additionalProperties": false
-    },
-    "RuleWithRestrictedGlobalsOptions": {
-      "type": "object",
-      "required": ["level"],
-      "properties": {
-        "level": {
-          "description": "The severity of the emitted diagnostics by the rule",
-          "allOf": [{ "$ref": "#/definitions/RulePlainConfiguration" }]
-        },
-        "options": {
-          "description": "Rule's options",
-          "allOf": [{ "$ref": "#/definitions/RestrictedGlobalsOptions" }]
-        }
-      },
-      "additionalProperties": false
-    },
-    "RuleWithRestrictedImportsOptions": {
-      "type": "object",
-      "required": ["level"],
-      "properties": {
-        "level": {
-          "description": "The severity of the emitted diagnostics by the rule",
-          "allOf": [{ "$ref": "#/definitions/RulePlainConfiguration" }]
-        },
-        "options": {
-          "description": "Rule's options",
-          "allOf": [{ "$ref": "#/definitions/RestrictedImportsOptions" }]
-        }
-      },
-      "additionalProperties": false
-    },
-    "RuleWithUseComponentExportOnlyModulesOptions": {
-      "type": "object",
-      "required": ["level"],
-      "properties": {
-        "level": {
-          "description": "The severity of the emitted diagnostics by the rule",
-          "allOf": [{ "$ref": "#/definitions/RulePlainConfiguration" }]
-        },
-        "options": {
-          "description": "Rule's options",
-          "allOf": [
-            { "$ref": "#/definitions/UseComponentExportOnlyModulesOptions" }
-          ]
-        }
-      },
-      "additionalProperties": false
-    },
-    "RuleWithUseExhaustiveDependenciesOptions": {
-      "type": "object",
-      "required": ["level"],
-      "properties": {
-        "level": {
-          "description": "The severity of the emitted diagnostics by the rule",
-          "allOf": [{ "$ref": "#/definitions/RulePlainConfiguration" }]
-        },
-        "options": {
-          "description": "Rule's options",
-          "allOf": [
-            { "$ref": "#/definitions/UseExhaustiveDependenciesOptions" }
-          ]
-        }
-      },
-      "additionalProperties": false
-    },
-    "RuleWithUseImportExtensionsOptions": {
-      "type": "object",
-      "required": ["level"],
-      "properties": {
-        "fix": {
-          "description": "The kind of the code actions emitted by the rule",
-          "anyOf": [{ "$ref": "#/definitions/FixKind" }, { "type": "null" }]
-        },
-        "level": {
-          "description": "The severity of the emitted diagnostics by the rule",
-          "allOf": [{ "$ref": "#/definitions/RulePlainConfiguration" }]
-        },
-        "options": {
-          "description": "Rule's options",
-          "allOf": [{ "$ref": "#/definitions/UseImportExtensionsOptions" }]
-        }
-      },
-      "additionalProperties": false
-    },
-    "RuleWithUseParseIntRadixOptions": {
-      "type": "object",
-      "required": ["level"],
-      "properties": {
-        "fix": {
-          "description": "The kind of the code actions emitted by the rule",
-          "anyOf": [{ "$ref": "#/definitions/FixKind" }, { "type": "null" }]
-        },
-        "level": {
-          "description": "The severity of the emitted diagnostics by the rule",
-          "allOf": [{ "$ref": "#/definitions/RulePlainConfiguration" }]
-        },
-        "options": {
-          "description": "Rule's options",
-          "allOf": [{ "$ref": "#/definitions/UseParseIntRadixOptions" }]
-        }
-      },
-      "additionalProperties": false
-    },
-    "RuleWithUseSelfClosingElementsOptions": {
-      "type": "object",
-      "required": ["level"],
-      "properties": {
-        "fix": {
-          "description": "The kind of the code actions emitted by the rule",
-          "anyOf": [{ "$ref": "#/definitions/FixKind" }, { "type": "null" }]
-        },
-        "level": {
-          "description": "The severity of the emitted diagnostics by the rule",
-          "allOf": [{ "$ref": "#/definitions/RulePlainConfiguration" }]
-        },
-        "options": {
-          "description": "Rule's options",
-          "allOf": [{ "$ref": "#/definitions/UseSelfClosingElementsOptions" }]
-        }
-      },
-      "additionalProperties": false
-    },
-    "RuleWithUseValidAutocompleteOptions": {
-      "type": "object",
-      "required": ["level"],
-      "properties": {
-        "level": {
-          "description": "The severity of the emitted diagnostics by the rule",
-          "allOf": [{ "$ref": "#/definitions/RulePlainConfiguration" }]
-        },
-        "options": {
-          "description": "Rule's options",
-          "allOf": [{ "$ref": "#/definitions/UseValidAutocompleteOptions" }]
-        }
-      },
-      "additionalProperties": false
-    },
-    "RuleWithUtilityClassSortingOptions": {
-      "type": "object",
-      "required": ["level"],
-      "properties": {
-        "fix": {
-          "description": "The kind of the code actions emitted by the rule",
-          "anyOf": [{ "$ref": "#/definitions/FixKind" }, { "type": "null" }]
-        },
-        "level": {
-          "description": "The severity of the emitted diagnostics by the rule",
-          "allOf": [{ "$ref": "#/definitions/RulePlainConfiguration" }]
-        },
-        "options": {
-          "description": "Rule's options",
-          "allOf": [{ "$ref": "#/definitions/UtilityClassSortingOptions" }]
-        }
-      },
-      "additionalProperties": false
-    },
-    "RuleWithValidAriaRoleOptions": {
-      "type": "object",
-      "required": ["level"],
-      "properties": {
-        "fix": {
-          "description": "The kind of the code actions emitted by the rule",
-          "anyOf": [{ "$ref": "#/definitions/FixKind" }, { "type": "null" }]
-        },
-        "level": {
-          "description": "The severity of the emitted diagnostics by the rule",
-          "allOf": [{ "$ref": "#/definitions/RulePlainConfiguration" }]
-        },
-        "options": {
-          "description": "Rule's options",
-          "allOf": [{ "$ref": "#/definitions/ValidAriaRoleOptions" }]
-        }
-      },
-      "additionalProperties": false
-    },
-    "Rules": {
-      "type": "object",
-      "properties": {
-        "a11y": {
-          "anyOf": [{ "$ref": "#/definitions/A11y" }, { "type": "null" }]
-        },
-        "all": {
-          "description": "It enables ALL rules. The rules that belong to `nursery` won't be enabled.",
-          "type": ["boolean", "null"]
-        },
-        "complexity": {
-          "anyOf": [{ "$ref": "#/definitions/Complexity" }, { "type": "null" }]
-        },
-        "correctness": {
-          "anyOf": [{ "$ref": "#/definitions/Correctness" }, { "type": "null" }]
-        },
-        "nursery": {
-          "anyOf": [{ "$ref": "#/definitions/Nursery" }, { "type": "null" }]
-        },
-        "performance": {
-          "anyOf": [{ "$ref": "#/definitions/Performance" }, { "type": "null" }]
-        },
-        "recommended": {
-          "description": "It enables the lint rules recommended by Biome. `true` by default.",
-          "type": ["boolean", "null"]
-        },
-        "security": {
-          "anyOf": [{ "$ref": "#/definitions/Security" }, { "type": "null" }]
-        },
-        "style": {
-          "anyOf": [{ "$ref": "#/definitions/Style" }, { "type": "null" }]
-        },
-        "suspicious": {
-          "anyOf": [{ "$ref": "#/definitions/Suspicious" }, { "type": "null" }]
-        }
-      },
-      "additionalProperties": false
-    },
-    "Scope": { "type": "string", "enum": ["any", "global"] },
-    "Security": {
-      "description": "A list of rules that belong to this group",
-      "type": "object",
-      "properties": {
-        "all": {
-          "description": "It enables ALL rules for this group.",
-          "type": ["boolean", "null"]
-        },
-        "noDangerouslySetInnerHtml": {
-          "description": "Prevent the usage of dangerous JSX props",
-          "anyOf": [
-            { "$ref": "#/definitions/RuleConfiguration" },
-            { "type": "null" }
-          ]
-        },
-        "noDangerouslySetInnerHtmlWithChildren": {
-          "description": "Report when a DOM element or a component uses both children and dangerouslySetInnerHTML prop.",
-          "anyOf": [
-            { "$ref": "#/definitions/RuleConfiguration" },
-            { "type": "null" }
-          ]
-        },
-        "noGlobalEval": {
-          "description": "Disallow the use of global eval().",
-          "anyOf": [
-            { "$ref": "#/definitions/RuleConfiguration" },
-            { "type": "null" }
-          ]
-        },
-        "recommended": {
-          "description": "It enables the recommended rules for this group",
-          "type": ["boolean", "null"]
-        }
-      },
-      "additionalProperties": false
-    },
-    "Selector": {
-      "type": "object",
-      "properties": {
-        "kind": {
-          "description": "Declaration kind",
-          "allOf": [{ "$ref": "#/definitions/Kind" }]
-        },
-        "modifiers": {
-          "description": "Modifiers used on the declaration",
-          "allOf": [{ "$ref": "#/definitions/Modifiers" }]
-        },
-        "scope": {
-          "description": "Scope of the declaration",
-          "allOf": [{ "$ref": "#/definitions/Scope" }]
-        }
-      },
-      "additionalProperties": false
-    },
-    "Semicolons": { "type": "string", "enum": ["always", "asNeeded"] },
-    "Source": {
-      "description": "A list of rules that belong to this group",
-      "type": "object",
-      "properties": {
-        "sortJsxProps": {
-          "description": "Enforce props sorting in JSX elements.",
-          "anyOf": [
-            { "$ref": "#/definitions/RuleAssistConfiguration" },
-            { "type": "null" }
-          ]
-        },
-        "useSortedKeys": {
-          "description": "Sorts the keys of a JSON object in natural order",
-          "anyOf": [
-            { "$ref": "#/definitions/RuleAssistConfiguration" },
-            { "type": "null" }
-          ]
-        }
-      },
-      "additionalProperties": false
-    },
-    "StableHookResult": {
-      "oneOf": [
-        {
-          "description": "Whether the hook has a stable result.",
-          "type": "boolean"
-        },
-        {
-          "description": "Used to indicate the hook returns an array and some of its indices have stable identities.",
-          "type": "array",
-          "items": {
-            "type": "integer",
-            "format": "uint8",
-            "maximum": 255.0,
-            "minimum": 0.0
-          },
-          "minItems": 1
-        }
-      ]
-    },
-    "StringSet": {
-      "type": "array",
-      "items": { "type": "string" },
-      "uniqueItems": true
-    },
-    "Style": {
-      "description": "A list of rules that belong to this group",
-      "type": "object",
-      "properties": {
-        "all": {
-          "description": "It enables ALL rules for this group.",
-          "type": ["boolean", "null"]
-        },
-        "noArguments": {
-          "description": "Disallow the use of arguments.",
-          "anyOf": [
-            { "$ref": "#/definitions/RuleConfiguration" },
-            { "type": "null" }
-          ]
-        },
-        "noCommaOperator": {
-          "description": "Disallow comma operator.",
-          "anyOf": [
-            { "$ref": "#/definitions/RuleConfiguration" },
-            { "type": "null" }
-          ]
-        },
-        "noDefaultExport": {
-          "description": "Disallow default exports.",
-          "anyOf": [
-            { "$ref": "#/definitions/RuleConfiguration" },
-            { "type": "null" }
-          ]
-        },
-        "noDoneCallback": {
-          "description": "Disallow using a callback in asynchronous tests and hooks.",
-          "anyOf": [
-            { "$ref": "#/definitions/RuleConfiguration" },
-            { "type": "null" }
-          ]
-        },
-        "noImplicitBoolean": {
-          "description": "Disallow implicit true values on JSX boolean attributes",
-          "anyOf": [
-            { "$ref": "#/definitions/RuleFixConfiguration" },
-            { "type": "null" }
-          ]
-        },
-        "noInferrableTypes": {
-          "description": "Disallow type annotations for variables, parameters, and class properties initialized with a literal expression.",
-          "anyOf": [
-            { "$ref": "#/definitions/RuleFixConfiguration" },
-            { "type": "null" }
-          ]
-        },
-        "noNamespace": {
-          "description": "Disallow the use of TypeScript's namespaces.",
-          "anyOf": [
-            { "$ref": "#/definitions/RuleConfiguration" },
-            { "type": "null" }
-          ]
-        },
-        "noNamespaceImport": {
-          "description": "Disallow the use of namespace imports.",
-          "anyOf": [
-            { "$ref": "#/definitions/RuleConfiguration" },
-            { "type": "null" }
-          ]
-        },
-        "noNegationElse": {
-          "description": "Disallow negation in the condition of an if statement if it has an else clause.",
-          "anyOf": [
-            { "$ref": "#/definitions/RuleFixConfiguration" },
-            { "type": "null" }
-          ]
-        },
-        "noNonNullAssertion": {
-          "description": "Disallow non-null assertions using the ! postfix operator.",
-          "anyOf": [
-            { "$ref": "#/definitions/RuleFixConfiguration" },
-            { "type": "null" }
-          ]
-        },
-        "noParameterAssign": {
-          "description": "Disallow reassigning function parameters.",
-          "anyOf": [
-            { "$ref": "#/definitions/RuleConfiguration" },
-            { "type": "null" }
-          ]
-        },
-        "noParameterProperties": {
-          "description": "Disallow the use of parameter properties in class constructors.",
-          "anyOf": [
-            { "$ref": "#/definitions/RuleConfiguration" },
-            { "type": "null" }
-          ]
-        },
-        "noRestrictedGlobals": {
-          "description": "This rule allows you to specify global variable names that you don’t want to use in your application.",
-          "anyOf": [
-            { "$ref": "#/definitions/RestrictedGlobalsConfiguration" },
-            { "type": "null" }
-          ]
-        },
-        "noShoutyConstants": {
-          "description": "Disallow the use of constants which its value is the upper-case version of its name.",
-          "anyOf": [
-            { "$ref": "#/definitions/RuleFixConfiguration" },
-            { "type": "null" }
-          ]
-        },
-        "noUnusedTemplateLiteral": {
-          "description": "Disallow template literals if interpolation and special-character handling are not needed",
-          "anyOf": [
-            { "$ref": "#/definitions/RuleFixConfiguration" },
-            { "type": "null" }
-          ]
-        },
-        "noUselessElse": {
-          "description": "Disallow else block when the if block breaks early.",
-          "anyOf": [
-            { "$ref": "#/definitions/RuleFixConfiguration" },
-            { "type": "null" }
-          ]
-        },
-        "noVar": {
-          "description": "Disallow the use of var",
-          "anyOf": [
-            { "$ref": "#/definitions/RuleFixConfiguration" },
-            { "type": "null" }
-          ]
-        },
-        "noYodaExpression": {
-          "description": "Disallow the use of yoda expressions.",
-          "anyOf": [
-            { "$ref": "#/definitions/RuleFixConfiguration" },
-            { "type": "null" }
-          ]
-        },
-        "recommended": {
-          "description": "It enables the recommended rules for this group",
-          "type": ["boolean", "null"]
-        },
-        "useAsConstAssertion": {
-          "description": "Enforce the use of as const over literal type and type annotation.",
-          "anyOf": [
-            { "$ref": "#/definitions/RuleFixConfiguration" },
-            { "type": "null" }
-          ]
-        },
-        "useBlockStatements": {
-          "description": "Requires following curly brace conventions.",
-          "anyOf": [
-            { "$ref": "#/definitions/RuleFixConfiguration" },
-            { "type": "null" }
-          ]
-        },
-        "useCollapsedElseIf": {
-          "description": "Enforce using else if instead of nested if in else clauses.",
-          "anyOf": [
-            { "$ref": "#/definitions/RuleFixConfiguration" },
-            { "type": "null" }
-          ]
-        },
-        "useConsistentArrayType": {
-          "description": "Require consistently using either T\\[] or Array\\<T>",
-          "anyOf": [
-            { "$ref": "#/definitions/ConsistentArrayTypeConfiguration" },
-            { "type": "null" }
-          ]
-        },
-        "useConsistentBuiltinInstantiation": {
-          "description": "Enforce the use of new for all builtins, except String, Number and Boolean.",
-          "anyOf": [
-            { "$ref": "#/definitions/RuleFixConfiguration" },
-            { "type": "null" }
-          ]
-        },
-        "useConst": {
-          "description": "Require const declarations for variables that are only assigned once.",
-          "anyOf": [
-            { "$ref": "#/definitions/RuleFixConfiguration" },
-            { "type": "null" }
-          ]
-        },
-        "useDefaultParameterLast": {
-          "description": "Enforce default function parameters and optional function parameters to be last.",
-          "anyOf": [
-            { "$ref": "#/definitions/RuleFixConfiguration" },
-            { "type": "null" }
-          ]
-        },
-        "useDefaultSwitchClause": {
-          "description": "Require the default clause in switch statements.",
-          "anyOf": [
-            { "$ref": "#/definitions/RuleConfiguration" },
-            { "type": "null" }
-          ]
-        },
-        "useEnumInitializers": {
-          "description": "Require that each enum member value be explicitly initialized.",
-          "anyOf": [
-            { "$ref": "#/definitions/RuleFixConfiguration" },
-            { "type": "null" }
-          ]
-        },
-        "useExplicitLengthCheck": {
-          "description": "Enforce explicitly comparing the length, size, byteLength or byteOffset property of a value.",
-          "anyOf": [
-            { "$ref": "#/definitions/RuleFixConfiguration" },
-            { "type": "null" }
-          ]
-        },
-        "useExponentiationOperator": {
-          "description": "Disallow the use of Math.pow in favor of the ** operator.",
-          "anyOf": [
-            { "$ref": "#/definitions/RuleFixConfiguration" },
-            { "type": "null" }
-          ]
-        },
-        "useExportType": {
-          "description": "Promotes the use of export type for types.",
-          "anyOf": [
-            { "$ref": "#/definitions/RuleFixConfiguration" },
-            { "type": "null" }
-          ]
-        },
-        "useFilenamingConvention": {
-          "description": "Enforce naming conventions for JavaScript and TypeScript filenames.",
-          "anyOf": [
-            { "$ref": "#/definitions/FilenamingConventionConfiguration" },
-            { "type": "null" }
-          ]
-        },
-        "useForOf": {
-          "description": "This rule recommends a for-of loop when in a for loop, the index used to extract an item from the iterated array.",
-          "anyOf": [
-            { "$ref": "#/definitions/RuleConfiguration" },
-            { "type": "null" }
-          ]
-        },
-        "useFragmentSyntax": {
-          "description": "This rule enforces the use of \\<>...\\</> over \\<Fragment>...\\</Fragment>.",
-          "anyOf": [
-            { "$ref": "#/definitions/RuleFixConfiguration" },
-            { "type": "null" }
-          ]
-        },
-        "useImportType": {
-          "description": "Promotes the use of import type for types.",
-          "anyOf": [
-            { "$ref": "#/definitions/RuleFixConfiguration" },
-            { "type": "null" }
-          ]
-        },
-        "useLiteralEnumMembers": {
-          "description": "Require all enum members to be literal values.",
-          "anyOf": [
-            { "$ref": "#/definitions/RuleConfiguration" },
-            { "type": "null" }
-          ]
-        },
-        "useNamingConvention": {
-          "description": "Enforce naming conventions for everything across a codebase.",
-          "anyOf": [
-            { "$ref": "#/definitions/NamingConventionConfiguration" },
-            { "type": "null" }
-          ]
-        },
-        "useNodeAssertStrict": {
-          "description": "Promotes the usage of node:assert/strict over node:assert.",
-          "anyOf": [
-            { "$ref": "#/definitions/RuleFixConfiguration" },
-            { "type": "null" }
-          ]
-        },
-        "useNodejsImportProtocol": {
-          "description": "Enforces using the node: protocol for Node.js builtin modules.",
-          "anyOf": [
-            { "$ref": "#/definitions/RuleFixConfiguration" },
-            { "type": "null" }
-          ]
-        },
-        "useNumberNamespace": {
-          "description": "Use the Number properties instead of global ones.",
-          "anyOf": [
-            { "$ref": "#/definitions/RuleFixConfiguration" },
-            { "type": "null" }
-          ]
-        },
-        "useNumericLiterals": {
-          "description": "Disallow parseInt() and Number.parseInt() in favor of binary, octal, and hexadecimal literals",
-          "anyOf": [
-            { "$ref": "#/definitions/RuleFixConfiguration" },
-            { "type": "null" }
-          ]
-        },
-        "useSelfClosingElements": {
-          "description": "Prevent extra closing tags for components without children",
-          "anyOf": [
-            { "$ref": "#/definitions/UseSelfClosingElementsConfiguration" },
-            { "type": "null" }
-          ]
-        },
-        "useShorthandArrayType": {
-          "description": "When expressing array types, this rule promotes the usage of T\\[] shorthand instead of Array\\<T>.",
-          "anyOf": [
-            { "$ref": "#/definitions/RuleFixConfiguration" },
-            { "type": "null" }
-          ]
-        },
-        "useShorthandAssign": {
-          "description": "Require assignment operator shorthand where possible.",
-          "anyOf": [
-            { "$ref": "#/definitions/RuleFixConfiguration" },
-            { "type": "null" }
-          ]
-        },
-        "useShorthandFunctionType": {
-          "description": "Enforce using function types instead of object type with call signatures.",
-          "anyOf": [
-            { "$ref": "#/definitions/RuleFixConfiguration" },
-            { "type": "null" }
-          ]
-        },
-        "useSingleCaseStatement": {
-          "description": "Enforces switch clauses have a single statement, emits a quick fix wrapping the statements in a block.",
-          "anyOf": [
-            { "$ref": "#/definitions/RuleFixConfiguration" },
-            { "type": "null" }
-          ]
-        },
-        "useSingleVarDeclarator": {
-          "description": "Disallow multiple variable declarations in the same variable statement",
-          "anyOf": [
-            { "$ref": "#/definitions/RuleFixConfiguration" },
-            { "type": "null" }
-          ]
-        },
-        "useTemplate": {
-          "description": "Prefer template literals over string concatenation.",
-          "anyOf": [
-            { "$ref": "#/definitions/RuleFixConfiguration" },
-            { "type": "null" }
-          ]
-        },
-        "useThrowNewError": {
-          "description": "Require new when throwing an error.",
-          "anyOf": [
-            { "$ref": "#/definitions/RuleFixConfiguration" },
-            { "type": "null" }
-          ]
-        },
-        "useThrowOnlyError": {
-          "description": "Disallow throwing non-Error values.",
-          "anyOf": [
-            { "$ref": "#/definitions/RuleConfiguration" },
-            { "type": "null" }
-          ]
-        },
-        "useWhile": {
-          "description": "Enforce the use of while loops instead of for loops when the initializer and update expressions are not needed.",
-          "anyOf": [
-            { "$ref": "#/definitions/RuleFixConfiguration" },
-            { "type": "null" }
-          ]
-        }
-      },
-      "additionalProperties": false
-    },
-    "SuggestedExtensionMapping": {
-      "type": "object",
-      "properties": {
-        "component": {
-          "description": "Extension that should be used for component file imports",
-          "default": "",
-          "type": "string"
-        },
-        "module": {
-          "description": "Extension that should be used for module imports",
-          "default": "",
-          "type": "string"
-        }
-      },
-      "additionalProperties": false
-    },
-    "Suspicious": {
-      "description": "A list of rules that belong to this group",
-      "type": "object",
-      "properties": {
-        "all": {
-          "description": "It enables ALL rules for this group.",
-          "type": ["boolean", "null"]
-        },
-        "noApproximativeNumericConstant": {
-          "description": "Use standard constants instead of approximated literals.",
-          "anyOf": [
-            { "$ref": "#/definitions/RuleFixConfiguration" },
-            { "type": "null" }
-          ]
-        },
-        "noArrayIndexKey": {
-          "description": "Discourage the usage of Array index in keys.",
-          "anyOf": [
-            { "$ref": "#/definitions/RuleConfiguration" },
-            { "type": "null" }
-          ]
-        },
-        "noAssignInExpressions": {
-          "description": "Disallow assignments in expressions.",
-          "anyOf": [
-            { "$ref": "#/definitions/RuleConfiguration" },
-            { "type": "null" }
-          ]
-        },
-        "noAsyncPromiseExecutor": {
-          "description": "Disallows using an async function as a Promise executor.",
-          "anyOf": [
-            { "$ref": "#/definitions/RuleConfiguration" },
-            { "type": "null" }
-          ]
-        },
-        "noCatchAssign": {
-          "description": "Disallow reassigning exceptions in catch clauses.",
-          "anyOf": [
-            { "$ref": "#/definitions/RuleConfiguration" },
-            { "type": "null" }
-          ]
-        },
-        "noClassAssign": {
-          "description": "Disallow reassigning class members.",
-          "anyOf": [
-            { "$ref": "#/definitions/RuleConfiguration" },
-            { "type": "null" }
-          ]
-        },
-        "noCommentText": {
-          "description": "Prevent comments from being inserted as text nodes",
-          "anyOf": [
-            { "$ref": "#/definitions/RuleFixConfiguration" },
-            { "type": "null" }
-          ]
-        },
-        "noCompareNegZero": {
-          "description": "Disallow comparing against -0",
-          "anyOf": [
-            { "$ref": "#/definitions/RuleFixConfiguration" },
-            { "type": "null" }
-          ]
-        },
-        "noConfusingLabels": {
-          "description": "Disallow labeled statements that are not loops.",
-          "anyOf": [
-            { "$ref": "#/definitions/RuleConfiguration" },
-            { "type": "null" }
-          ]
-        },
-        "noConfusingVoidType": {
-          "description": "Disallow void type outside of generic or return types.",
-          "anyOf": [
-            { "$ref": "#/definitions/RuleFixConfiguration" },
-            { "type": "null" }
-          ]
-        },
-        "noConsole": {
-          "description": "Disallow the use of console.",
-          "anyOf": [
-            { "$ref": "#/definitions/NoConsoleConfiguration" },
-            { "type": "null" }
-          ]
-        },
-        "noConsoleLog": {
-          "description": "Disallow the use of console.log",
-          "anyOf": [
-            { "$ref": "#/definitions/RuleFixConfiguration" },
-            { "type": "null" }
-          ]
-        },
-        "noConstEnum": {
-          "description": "Disallow TypeScript const enum",
-          "anyOf": [
-            { "$ref": "#/definitions/RuleFixConfiguration" },
-            { "type": "null" }
-          ]
-        },
-        "noControlCharactersInRegex": {
-          "description": "Prevents from having control characters and some escape sequences that match control characters in regular expressions.",
-          "anyOf": [
-            { "$ref": "#/definitions/RuleConfiguration" },
-            { "type": "null" }
-          ]
-        },
-        "noDebugger": {
-          "description": "Disallow the use of debugger",
-          "anyOf": [
-            { "$ref": "#/definitions/RuleFixConfiguration" },
-            { "type": "null" }
-          ]
-        },
-        "noDoubleEquals": {
-          "description": "Require the use of === and !==.",
-          "anyOf": [
-            { "$ref": "#/definitions/NoDoubleEqualsConfiguration" },
-            { "type": "null" }
-          ]
-        },
-        "noDuplicateAtImportRules": {
-          "description": "Disallow duplicate @import rules.",
-          "anyOf": [
-            { "$ref": "#/definitions/RuleConfiguration" },
-            { "type": "null" }
-          ]
-        },
-        "noDuplicateCase": {
-          "description": "Disallow duplicate case labels.",
-          "anyOf": [
-            { "$ref": "#/definitions/RuleConfiguration" },
-            { "type": "null" }
-          ]
-        },
-        "noDuplicateClassMembers": {
-          "description": "Disallow duplicate class members.",
-          "anyOf": [
-            { "$ref": "#/definitions/RuleConfiguration" },
-            { "type": "null" }
-          ]
-        },
-        "noDuplicateFontNames": {
-          "description": "Disallow duplicate names within font families.",
-          "anyOf": [
-            { "$ref": "#/definitions/RuleConfiguration" },
-            { "type": "null" }
-          ]
-        },
-        "noDuplicateJsxProps": {
-          "description": "Prevents JSX properties to be assigned multiple times.",
-          "anyOf": [
-            { "$ref": "#/definitions/RuleConfiguration" },
-            { "type": "null" }
-          ]
-        },
-        "noDuplicateObjectKeys": {
-          "description": "Disallow two keys with the same name inside objects.",
-          "anyOf": [
-            { "$ref": "#/definitions/RuleConfiguration" },
-            { "type": "null" }
-          ]
-        },
-        "noDuplicateParameters": {
-          "description": "Disallow duplicate function parameter name.",
-          "anyOf": [
-            { "$ref": "#/definitions/RuleConfiguration" },
-            { "type": "null" }
-          ]
-        },
-        "noDuplicateSelectorsKeyframeBlock": {
-          "description": "Disallow duplicate selectors within keyframe blocks.",
-          "anyOf": [
-            { "$ref": "#/definitions/RuleConfiguration" },
-            { "type": "null" }
-          ]
-        },
-        "noDuplicateTestHooks": {
-          "description": "A describe block should not contain duplicate hooks.",
-          "anyOf": [
-            { "$ref": "#/definitions/RuleConfiguration" },
-            { "type": "null" }
-          ]
-        },
-        "noEmptyBlock": {
-          "description": "Disallow CSS empty blocks.",
-          "anyOf": [
-            { "$ref": "#/definitions/RuleConfiguration" },
-            { "type": "null" }
-          ]
-        },
-        "noEmptyBlockStatements": {
-          "description": "Disallow empty block statements and static blocks.",
-          "anyOf": [
-            { "$ref": "#/definitions/RuleConfiguration" },
-            { "type": "null" }
-          ]
-        },
-        "noEmptyInterface": {
-          "description": "Disallow the declaration of empty interfaces.",
-          "anyOf": [
-            { "$ref": "#/definitions/RuleFixConfiguration" },
-            { "type": "null" }
-          ]
-        },
-        "noEvolvingTypes": {
-          "description": "Disallow variables from evolving into any type through reassignments.",
-          "anyOf": [
-            { "$ref": "#/definitions/RuleConfiguration" },
-            { "type": "null" }
-          ]
-        },
-        "noExplicitAny": {
-          "description": "Disallow the any type usage.",
-          "anyOf": [
-            { "$ref": "#/definitions/RuleConfiguration" },
-            { "type": "null" }
-          ]
-        },
-        "noExportsInTest": {
-          "description": "Disallow using export or module.exports in files containing tests",
-          "anyOf": [
-            { "$ref": "#/definitions/RuleConfiguration" },
-            { "type": "null" }
-          ]
-        },
-        "noExtraNonNullAssertion": {
-          "description": "Prevents the wrong usage of the non-null assertion operator (!) in TypeScript files.",
-          "anyOf": [
-            { "$ref": "#/definitions/RuleFixConfiguration" },
-            { "type": "null" }
-          ]
-        },
-        "noFallthroughSwitchClause": {
-          "description": "Disallow fallthrough of switch clauses.",
-          "anyOf": [
-            { "$ref": "#/definitions/RuleConfiguration" },
-            { "type": "null" }
-          ]
-        },
-        "noFocusedTests": {
-          "description": "Disallow focused tests.",
-          "anyOf": [
-            { "$ref": "#/definitions/RuleFixConfiguration" },
-            { "type": "null" }
-          ]
-        },
-        "noFunctionAssign": {
-          "description": "Disallow reassigning function declarations.",
-          "anyOf": [
-            { "$ref": "#/definitions/RuleConfiguration" },
-            { "type": "null" }
-          ]
-        },
-        "noGlobalAssign": {
-          "description": "Disallow assignments to native objects and read-only global variables.",
-          "anyOf": [
-            { "$ref": "#/definitions/RuleConfiguration" },
-            { "type": "null" }
-          ]
-        },
-        "noGlobalIsFinite": {
-          "description": "Use Number.isFinite instead of global isFinite.",
-          "anyOf": [
-            { "$ref": "#/definitions/RuleFixConfiguration" },
-            { "type": "null" }
-          ]
-        },
-        "noGlobalIsNan": {
-          "description": "Use Number.isNaN instead of global isNaN.",
-          "anyOf": [
-            { "$ref": "#/definitions/RuleFixConfiguration" },
-            { "type": "null" }
-          ]
-        },
-        "noImplicitAnyLet": {
-          "description": "Disallow use of implicit any type on variable declarations.",
-          "anyOf": [
-            { "$ref": "#/definitions/RuleConfiguration" },
-            { "type": "null" }
-          ]
-        },
-        "noImportAssign": {
-          "description": "Disallow assigning to imported bindings",
-          "anyOf": [
-            { "$ref": "#/definitions/RuleConfiguration" },
-            { "type": "null" }
-          ]
-        },
-        "noImportantInKeyframe": {
-          "description": "Disallow invalid !important within keyframe declarations",
-          "anyOf": [
-            { "$ref": "#/definitions/RuleConfiguration" },
-            { "type": "null" }
-          ]
-        },
-        "noLabelVar": {
-          "description": "Disallow labels that share a name with a variable",
-          "anyOf": [
-            { "$ref": "#/definitions/RuleConfiguration" },
-            { "type": "null" }
-          ]
-        },
-        "noMisleadingCharacterClass": {
-          "description": "Disallow characters made with multiple code points in character class syntax.",
-          "anyOf": [
-            { "$ref": "#/definitions/RuleFixConfiguration" },
-            { "type": "null" }
-          ]
-        },
-        "noMisleadingInstantiator": {
-          "description": "Enforce proper usage of new and constructor.",
-          "anyOf": [
-            { "$ref": "#/definitions/RuleConfiguration" },
-            { "type": "null" }
-          ]
-        },
-        "noMisplacedAssertion": {
-          "description": "Checks that the assertion function, for example expect, is placed inside an it() function call.",
-          "anyOf": [
-            { "$ref": "#/definitions/RuleConfiguration" },
-            { "type": "null" }
-          ]
-        },
-        "noMisrefactoredShorthandAssign": {
-          "description": "Disallow shorthand assign when variable appears on both sides.",
-          "anyOf": [
-            { "$ref": "#/definitions/RuleFixConfiguration" },
-            { "type": "null" }
-          ]
-        },
-        "noPrototypeBuiltins": {
-          "description": "Disallow direct use of Object.prototype builtins.",
-          "anyOf": [
-            { "$ref": "#/definitions/RuleFixConfiguration" },
-            { "type": "null" }
-          ]
-        },
-        "noReactSpecificProps": {
-          "description": "Prevents React-specific JSX properties from being used.",
-          "anyOf": [
-            { "$ref": "#/definitions/RuleFixConfiguration" },
-            { "type": "null" }
-          ]
-        },
-        "noRedeclare": {
-          "description": "Disallow variable, function, class, and type redeclarations in the same scope.",
-          "anyOf": [
-            { "$ref": "#/definitions/RuleConfiguration" },
-            { "type": "null" }
-          ]
-        },
-        "noRedundantUseStrict": {
-          "description": "Prevents from having redundant \"use strict\".",
-          "anyOf": [
-            { "$ref": "#/definitions/RuleFixConfiguration" },
-            { "type": "null" }
-          ]
-        },
-        "noSelfCompare": {
-          "description": "Disallow comparisons where both sides are exactly the same.",
-          "anyOf": [
-            { "$ref": "#/definitions/RuleConfiguration" },
-            { "type": "null" }
-          ]
-        },
-        "noShadowRestrictedNames": {
-          "description": "Disallow identifiers from shadowing restricted names.",
-          "anyOf": [
-            { "$ref": "#/definitions/RuleConfiguration" },
-            { "type": "null" }
-          ]
-        },
-        "noShorthandPropertyOverrides": {
-          "description": "Disallow shorthand properties that override related longhand properties.",
-          "anyOf": [
-            { "$ref": "#/definitions/RuleConfiguration" },
-            { "type": "null" }
-          ]
-        },
-        "noSkippedTests": {
-          "description": "Disallow disabled tests.",
-          "anyOf": [
-            { "$ref": "#/definitions/RuleFixConfiguration" },
-            { "type": "null" }
-          ]
-        },
-        "noSparseArray": {
-          "description": "Disallow sparse arrays",
-          "anyOf": [
-            { "$ref": "#/definitions/RuleFixConfiguration" },
-            { "type": "null" }
-          ]
-        },
-        "noSuspiciousSemicolonInJsx": {
-          "description": "It detects possible \"wrong\" semicolons inside JSX elements.",
-          "anyOf": [
-            { "$ref": "#/definitions/RuleConfiguration" },
-            { "type": "null" }
-          ]
-        },
-        "noThenProperty": {
-          "description": "Disallow then property.",
-          "anyOf": [
-            { "$ref": "#/definitions/RuleConfiguration" },
-            { "type": "null" }
-          ]
-        },
-        "noUnsafeDeclarationMerging": {
-          "description": "Disallow unsafe declaration merging between interfaces and classes.",
-          "anyOf": [
-            { "$ref": "#/definitions/RuleConfiguration" },
-            { "type": "null" }
-          ]
-        },
-        "noUnsafeNegation": {
-          "description": "Disallow using unsafe negation.",
-          "anyOf": [
-            { "$ref": "#/definitions/RuleFixConfiguration" },
-            { "type": "null" }
-          ]
-        },
-        "recommended": {
-          "description": "It enables the recommended rules for this group",
-          "type": ["boolean", "null"]
-        },
-        "useAwait": {
-          "description": "Ensure async functions utilize await.",
-          "anyOf": [
-            { "$ref": "#/definitions/RuleConfiguration" },
-            { "type": "null" }
-          ]
-        },
-        "useDefaultSwitchClauseLast": {
-          "description": "Enforce default clauses in switch statements to be last",
-          "anyOf": [
-            { "$ref": "#/definitions/RuleConfiguration" },
-            { "type": "null" }
-          ]
-        },
-        "useErrorMessage": {
-          "description": "Enforce passing a message value when creating a built-in error.",
-          "anyOf": [
-            { "$ref": "#/definitions/RuleConfiguration" },
-            { "type": "null" }
-          ]
-        },
-        "useGetterReturn": {
-          "description": "Enforce get methods to always return a value.",
-          "anyOf": [
-            { "$ref": "#/definitions/RuleConfiguration" },
-            { "type": "null" }
-          ]
-        },
-        "useIsArray": {
-          "description": "Use Array.isArray() instead of instanceof Array.",
-          "anyOf": [
-            { "$ref": "#/definitions/RuleFixConfiguration" },
-            { "type": "null" }
-          ]
-        },
-        "useNamespaceKeyword": {
-          "description": "Require using the namespace keyword over the module keyword to declare TypeScript namespaces.",
-          "anyOf": [
-            { "$ref": "#/definitions/RuleFixConfiguration" },
-            { "type": "null" }
-          ]
-        },
-        "useNumberToFixedDigitsArgument": {
-          "description": "Enforce using the digits argument with Number#toFixed().",
-          "anyOf": [
-            { "$ref": "#/definitions/RuleFixConfiguration" },
-            { "type": "null" }
-          ]
-        },
-        "useValidTypeof": {
-          "description": "This rule verifies the result of typeof $expr unary expressions is being compared to valid values, either string literals containing valid type names or other typeof expressions",
-          "anyOf": [
-            { "$ref": "#/definitions/RuleFixConfiguration" },
-            { "type": "null" }
-          ]
-        }
-      },
-      "additionalProperties": false
-    },
-    "TrailingCommas": {
-      "description": "Print trailing commas wherever possible in multi-line comma-separated syntactic structures.",
-      "oneOf": [
-        {
-          "description": "Trailing commas wherever possible (including function parameters and calls).",
-          "type": "string",
-          "enum": ["all"]
-        },
-        {
-          "description": "Trailing commas where valid in ES5 (objects, arrays, etc.). No trailing commas in type parameters in TypeScript.",
-          "type": "string",
-          "enum": ["es5"]
-        },
-        {
-          "description": "No trailing commas.",
-          "type": "string",
-          "enum": ["none"]
-        }
-      ]
-    },
-    "TrailingCommas2": {
-      "oneOf": [
-        {
-          "description": "The formatter will remove the trailing commas",
-          "type": "string",
-          "enum": ["none"]
-        },
-        {
-          "description": "The trailing commas are allowed and advised",
-          "type": "string",
-          "enum": ["all"]
-        }
-      ]
-    },
-    "UseComponentExportOnlyModulesConfiguration": {
-      "anyOf": [
-        { "$ref": "#/definitions/RulePlainConfiguration" },
-        { "$ref": "#/definitions/RuleWithUseComponentExportOnlyModulesOptions" }
-      ]
-    },
-    "UseComponentExportOnlyModulesOptions": {
-      "type": "object",
-      "properties": {
-        "allowConstantExport": {
-          "description": "Allows the export of constants. This option is for environments that support it, such as [Vite](https://vitejs.dev/)",
-          "default": false,
-          "type": "boolean"
-        },
-        "allowExportNames": {
-          "description": "A list of names that can be additionally exported from the module This option is for exports that do not hinder [React Fast Refresh](https://github.com/facebook/react/tree/main/packages/react-refresh), such as [`meta` in Remix](https://remix.run/docs/en/main/route/meta)",
-          "type": "array",
-          "items": { "type": "string" }
-        }
-      },
-      "additionalProperties": false
-    },
-    "UseExhaustiveDependenciesConfiguration": {
-      "anyOf": [
-        { "$ref": "#/definitions/RulePlainConfiguration" },
-        { "$ref": "#/definitions/RuleWithUseExhaustiveDependenciesOptions" }
-      ]
-    },
-    "UseExhaustiveDependenciesOptions": {
-      "description": "Options for the rule `useExhaustiveDependencies`",
-      "type": "object",
-      "properties": {
-        "hooks": {
-          "description": "List of hooks of which the dependencies should be validated.",
-          "default": [],
-          "type": "array",
-          "items": { "$ref": "#/definitions/Hook" }
-        },
-        "reportMissingDependenciesArray": {
-          "description": "Whether to report an error when a hook has no dependencies array.",
-          "default": false,
-          "type": "boolean"
-        },
-        "reportUnnecessaryDependencies": {
-          "description": "Whether to report an error when a dependency is listed in the dependencies array but isn't used. Defaults to true.",
-          "default": true,
-          "type": "boolean"
-        }
-      },
-      "additionalProperties": false
-    },
-    "UseImportExtensionsConfiguration": {
-      "anyOf": [
-        { "$ref": "#/definitions/RulePlainConfiguration" },
-        { "$ref": "#/definitions/RuleWithUseImportExtensionsOptions" }
-      ]
-    },
-    "UseImportExtensionsOptions": {
-      "type": "object",
-      "properties": {
-        "suggestedExtensions": {
-          "description": "A map of custom import extension mappings, where the key is the inspected file extension, and the value is a pair of `module` extension and `component` import extension",
-          "default": {},
-          "type": "object",
-          "additionalProperties": {
-            "$ref": "#/definitions/SuggestedExtensionMapping"
-          }
-        }
-      },
-      "additionalProperties": false
-    },
-    "UseParseIntRadixConfiguration": {
-      "anyOf": [
-        { "$ref": "#/definitions/RulePlainConfiguration" },
-        { "$ref": "#/definitions/RuleWithUseParseIntRadixOptions" }
-      ]
-    },
-    "UseParseIntRadixOptions": {
-      "type": "object",
-      "properties": {
-        "behavior": {
-          "default": "always",
-          "allOf": [{ "$ref": "#/definitions/Behavior" }]
-        }
-      },
-      "additionalProperties": false
-    },
-    "UseSelfClosingElementsConfiguration": {
-      "anyOf": [
-        { "$ref": "#/definitions/RulePlainConfiguration" },
-        { "$ref": "#/definitions/RuleWithUseSelfClosingElementsOptions" }
-      ]
-    },
-    "UseSelfClosingElementsOptions": {
-      "description": "Options for the `useSelfClosingElements` rule.",
-      "type": "object",
-      "properties": {
-        "ignoreHtmlElements": { "default": false, "type": "boolean" }
-      },
-      "additionalProperties": false
-    },
-    "UseValidAutocompleteConfiguration": {
-      "anyOf": [
-        { "$ref": "#/definitions/RulePlainConfiguration" },
-        { "$ref": "#/definitions/RuleWithUseValidAutocompleteOptions" }
-      ]
-    },
-    "UseValidAutocompleteOptions": {
-      "type": "object",
-      "properties": {
-        "inputComponents": {
-          "description": "`input` like custom components that should be checked.",
-          "default": [],
-          "type": "array",
-          "items": { "type": "string" }
-        }
-      },
-      "additionalProperties": false
-    },
-    "UtilityClassSortingConfiguration": {
-      "anyOf": [
-        { "$ref": "#/definitions/RulePlainConfiguration" },
-        { "$ref": "#/definitions/RuleWithUtilityClassSortingOptions" }
-      ]
-    },
-    "UtilityClassSortingOptions": {
-      "type": "object",
-      "properties": {
-        "attributes": {
-          "description": "Additional attributes that will be sorted.",
-          "type": ["array", "null"],
-          "items": { "type": "string" }
-        },
-        "functions": {
-          "description": "Names of the functions or tagged templates that will be sorted.",
-          "type": ["array", "null"],
-          "items": { "type": "string" }
-        }
-      },
-      "additionalProperties": false
-    },
-    "ValidAriaRoleConfiguration": {
-      "anyOf": [
-        { "$ref": "#/definitions/RulePlainConfiguration" },
-        { "$ref": "#/definitions/RuleWithValidAriaRoleOptions" }
-      ]
-    },
-    "ValidAriaRoleOptions": {
-      "type": "object",
-      "properties": {
-        "allowInvalidRoles": {
-          "default": [],
-          "type": "array",
-          "items": { "type": "string" }
-        },
-        "ignoreNonDom": { "default": false, "type": "boolean" }
-      },
-      "additionalProperties": false
-    },
-    "VcsClientKind": {
-      "oneOf": [
-        {
-          "description": "Integration with the git client as VCS",
-          "type": "string",
-          "enum": ["git"]
-        }
-      ]
-    },
-    "VcsConfiguration": {
-      "description": "Set of properties to integrate Biome with a VCS software.",
-      "type": "object",
-      "properties": {
-        "clientKind": {
-          "description": "The kind of client.",
-          "anyOf": [
-            { "$ref": "#/definitions/VcsClientKind" },
-            { "type": "null" }
-          ]
-        },
-        "defaultBranch": {
-          "description": "The main branch of the project",
-          "type": ["string", "null"]
-        },
-        "enabled": {
-          "description": "Whether Biome should integrate itself with the VCS client",
-          "type": ["boolean", "null"]
-        },
-        "root": {
-          "description": "The folder where Biome should check for VCS files. By default, Biome will use the same folder where `biome.json` was found.\n\nIf Biome can't find the configuration, it will attempt to use the current working directory. If no current working directory can't be found, Biome won't use the VCS integration, and a diagnostic will be emitted",
-          "type": ["string", "null"]
-        },
-        "useIgnoreFile": {
-          "description": "Whether Biome should use the VCS ignore file. When [true], Biome will ignore the files specified in the ignore file.",
-          "type": ["boolean", "null"]
-        }
-      },
-      "additionalProperties": false
-    }
-  }
-=======
 	"$schema": "http://json-schema.org/draft-07/schema#",
 	"title": "Configuration",
 	"description": "The configuration that is contained inside the file `biome.json`",
@@ -4778,6 +393,20 @@
 			"additionalProperties": false
 		},
 		"AttributePosition": { "type": "string", "enum": ["auto", "multiline"] },
+		"Behavior": {
+			"oneOf": [
+				{
+					"description": "Require a radix specifier",
+					"type": "string",
+					"enum": ["always"]
+				},
+				{
+					"description": "Do not allow a radix specifier of `10`\n\nSee [eslint/#4048](https://github.com/eslint/eslint/issues/4048) for more info",
+					"type": "string",
+					"enum": ["avoid"]
+				}
+			]
+		},
 		"BracketSpacing": { "type": "boolean" },
 		"Complexity": {
 			"description": "A list of rules that belong to this group",
@@ -6863,6 +2492,13 @@
 						{ "type": "null" }
 					]
 				},
+				"useParseIntRadix": {
+					"description": "Enforce the consistent use of the radix argument when using parseInt().",
+					"anyOf": [
+						{ "$ref": "#/definitions/UseParseIntRadixConfiguration" },
+						{ "type": "null" }
+					]
+				},
 				"useSortedClasses": {
 					"description": "Enforce the sorting of CSS utility classes.",
 					"anyOf": [
@@ -7554,6 +3190,25 @@
 				"options": {
 					"description": "Rule's options",
 					"allOf": [{ "$ref": "#/definitions/UseImportExtensionsOptions" }]
+				}
+			},
+			"additionalProperties": false
+		},
+		"RuleWithUseParseIntRadixOptions": {
+			"type": "object",
+			"required": ["level"],
+			"properties": {
+				"fix": {
+					"description": "The kind of the code actions emitted by the rule",
+					"anyOf": [{ "$ref": "#/definitions/FixKind" }, { "type": "null" }]
+				},
+				"level": {
+					"description": "The severity of the emitted diagnostics by the rule",
+					"allOf": [{ "$ref": "#/definitions/RulePlainConfiguration" }]
+				},
+				"options": {
+					"description": "Rule's options",
+					"allOf": [{ "$ref": "#/definitions/UseParseIntRadixOptions" }]
 				}
 			},
 			"additionalProperties": false
@@ -8762,6 +4417,22 @@
 			},
 			"additionalProperties": false
 		},
+		"UseParseIntRadixConfiguration": {
+			"anyOf": [
+				{ "$ref": "#/definitions/RulePlainConfiguration" },
+				{ "$ref": "#/definitions/RuleWithUseParseIntRadixOptions" }
+			]
+		},
+		"UseParseIntRadixOptions": {
+			"type": "object",
+			"properties": {
+				"behavior": {
+					"default": "always",
+					"allOf": [{ "$ref": "#/definitions/Behavior" }]
+				}
+			},
+			"additionalProperties": false
+		},
 		"UseSelfClosingElementsConfiguration": {
 			"anyOf": [
 				{ "$ref": "#/definitions/RulePlainConfiguration" },
@@ -8874,5 +4545,4 @@
 			"additionalProperties": false
 		}
 	}
->>>>>>> 96114979
 }