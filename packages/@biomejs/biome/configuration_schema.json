--- conflicted
+++ resolved
@@ -393,20 +393,6 @@
 			"additionalProperties": false
 		},
 		"AttributePosition": { "type": "string", "enum": ["auto", "multiline"] },
-		"Behavior": {
-			"oneOf": [
-				{
-					"description": "Require a radix specifier",
-					"type": "string",
-					"enum": ["always"]
-				},
-				{
-					"description": "Do not allow a radix specifier of `10`\n\nSee [eslint/#4048](https://github.com/eslint/eslint/issues/4048) for more info",
-					"type": "string",
-					"enum": ["avoid"]
-				}
-			]
-		},
 		"BracketSpacing": { "type": "boolean" },
 		"Complexity": {
 			"description": "A list of rules that belong to this group",
@@ -2555,17 +2541,10 @@
 						{ "type": "null" }
 					]
 				},
-<<<<<<< HEAD
-				"useParseIntRadix": {
-					"description": "Enforce the consistent use of the radix argument when using parseInt().",
-					"anyOf": [
-						{ "$ref": "#/definitions/UseParseIntRadixConfiguration" },
-=======
 				"useNamingConvention": {
 					"description": "Validates that all enum values are capitalized.",
 					"anyOf": [
 						{ "$ref": "#/definitions/RuleConfiguration" },
->>>>>>> 66458a12
 						{ "type": "null" }
 					]
 				},
@@ -3277,25 +3256,6 @@
 				"options": {
 					"description": "Rule's options",
 					"allOf": [{ "$ref": "#/definitions/UseImportExtensionsOptions" }]
-				}
-			},
-			"additionalProperties": false
-		},
-		"RuleWithUseParseIntRadixOptions": {
-			"type": "object",
-			"required": ["level"],
-			"properties": {
-				"fix": {
-					"description": "The kind of the code actions emitted by the rule",
-					"anyOf": [{ "$ref": "#/definitions/FixKind" }, { "type": "null" }]
-				},
-				"level": {
-					"description": "The severity of the emitted diagnostics by the rule",
-					"allOf": [{ "$ref": "#/definitions/RulePlainConfiguration" }]
-				},
-				"options": {
-					"description": "Rule's options",
-					"allOf": [{ "$ref": "#/definitions/UseParseIntRadixOptions" }]
 				}
 			},
 			"additionalProperties": false
@@ -4504,22 +4464,6 @@
 			},
 			"additionalProperties": false
 		},
-		"UseParseIntRadixConfiguration": {
-			"anyOf": [
-				{ "$ref": "#/definitions/RulePlainConfiguration" },
-				{ "$ref": "#/definitions/RuleWithUseParseIntRadixOptions" }
-			]
-		},
-		"UseParseIntRadixOptions": {
-			"type": "object",
-			"properties": {
-				"behavior": {
-					"default": "always",
-					"allOf": [{ "$ref": "#/definitions/Behavior" }]
-				}
-			},
-			"additionalProperties": false
-		},
 		"UseSelfClosingElementsConfiguration": {
 			"anyOf": [
 				{ "$ref": "#/definitions/RulePlainConfiguration" },
