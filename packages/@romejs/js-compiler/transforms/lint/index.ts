/**
 * Copyright (c) Facebook, Inc. and its affiliates.
 *
 * This source code is licensed under the MIT license found in the
 * LICENSE file in the root directory of this source tree.
 */

// Add imports in alphabetical order.
import defaultExportSameBasename from './defaultExportSameBasename';
import disallowMultipleSpacesInRegularExpressionLiterals from './disallowMultipleSpacesInRegularExpressionLiterals';
import disallowVar from './disallowVar';
import emptyBlocks from './emptyBlocks';
import getterReturn from './getterReturn';
import noAsyncPromiseExecutor from './noAsyncPromiseExecutor';
import noCompareNegZero from './noCompareNegZero';
import noCondAssign from './noCondAssign';
import noDeleteVars from './noDeleteVars';
import noDebugger from './noDebugger';
import noDupeArgs from './noDupeArgs';
import noDuplicateKeys from './noDuplicateKeys';
import noEmptyCharacterClass from './noEmptyCharacterClass';
import noFunctionAssign from './noFunctionAssign';
import noImportAssign from './noImportAssign';
import noLabelVar from './noLabelVar';
<<<<<<< HEAD
import preferTemplate from './preferTemplate';
=======
import noShadowRestrictedNames from './noShadowRestrictedNames';
import noTemplateCurlyInString from './noTemplateCurlyInString';
import noUnsafeFinally from './noUnsafeFinally';
import preferFunctionDeclarations from './preferFunctionDeclarations';
import sparseArray from './sparseArray';
>>>>>>> db979d1d
import undeclaredVariables from './undeclaredVariables';
import unsafeNegation from './unsafeNegation';
import unusedVariables from './unusedVariables';

// Add transforms in alphabetical order.
export const lintTransforms = [
  defaultExportSameBasename,
  disallowMultipleSpacesInRegularExpressionLiterals,
  disallowVar,
  emptyBlocks,
<<<<<<< HEAD
=======
  getterReturn,
>>>>>>> db979d1d
  noAsyncPromiseExecutor,
  noCompareNegZero,
  noCondAssign,
  noDebugger,
  noDeleteVars,
  noDupeArgs,
  noDuplicateKeys,
<<<<<<< HEAD
  noImportAssign,
  noLabelVar,
  noTemplateCurlyInString,
  noUnsafeFinally,
  preferTemplate,
=======
  noEmptyCharacterClass,
  noFunctionAssign,
  noImportAssign,
  noLabelVar,
  noShadowRestrictedNames,
  noTemplateCurlyInString,
  noUnsafeFinally,
  preferFunctionDeclarations,
>>>>>>> db979d1d
  sparseArray,
  undeclaredVariables,
  unsafeNegation,
  unusedVariables,
];<|MERGE_RESOLUTION|>--- conflicted
+++ resolved
@@ -14,23 +14,20 @@
 import noAsyncPromiseExecutor from './noAsyncPromiseExecutor';
 import noCompareNegZero from './noCompareNegZero';
 import noCondAssign from './noCondAssign';
+import noDebugger from './noDebugger';
 import noDeleteVars from './noDeleteVars';
-import noDebugger from './noDebugger';
 import noDupeArgs from './noDupeArgs';
 import noDuplicateKeys from './noDuplicateKeys';
 import noEmptyCharacterClass from './noEmptyCharacterClass';
 import noFunctionAssign from './noFunctionAssign';
 import noImportAssign from './noImportAssign';
 import noLabelVar from './noLabelVar';
-<<<<<<< HEAD
-import preferTemplate from './preferTemplate';
-=======
 import noShadowRestrictedNames from './noShadowRestrictedNames';
 import noTemplateCurlyInString from './noTemplateCurlyInString';
 import noUnsafeFinally from './noUnsafeFinally';
 import preferFunctionDeclarations from './preferFunctionDeclarations';
+import preferTemplate from './preferTemplate';
 import sparseArray from './sparseArray';
->>>>>>> db979d1d
 import undeclaredVariables from './undeclaredVariables';
 import unsafeNegation from './unsafeNegation';
 import unusedVariables from './unusedVariables';
@@ -41,10 +38,7 @@
   disallowMultipleSpacesInRegularExpressionLiterals,
   disallowVar,
   emptyBlocks,
-<<<<<<< HEAD
-=======
   getterReturn,
->>>>>>> db979d1d
   noAsyncPromiseExecutor,
   noCompareNegZero,
   noCondAssign,
@@ -52,13 +46,6 @@
   noDeleteVars,
   noDupeArgs,
   noDuplicateKeys,
-<<<<<<< HEAD
-  noImportAssign,
-  noLabelVar,
-  noTemplateCurlyInString,
-  noUnsafeFinally,
-  preferTemplate,
-=======
   noEmptyCharacterClass,
   noFunctionAssign,
   noImportAssign,
@@ -67,7 +54,7 @@
   noTemplateCurlyInString,
   noUnsafeFinally,
   preferFunctionDeclarations,
->>>>>>> db979d1d
+  preferTemplate,
   sparseArray,
   undeclaredVariables,
   unsafeNegation,
